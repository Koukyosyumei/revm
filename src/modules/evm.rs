use log::{error, info, warn};
use std::collections::{HashMap, HashSet, VecDeque};
use std::fs;
use std::hash::{DefaultHasher, Hash, Hasher};
use std::path::Path;
use std::process::{Command, Stdio};
use std::vec;

use crate::modules::effects::Config;
use crate::modules::expr::copy_slice;
use crate::modules::expr::{
  add, buf_length, conc_keccak_simp_expr, concrete_prefix, create2_address_, create_address_, drop, emin, eq, eq_byte,
  gt, index_word, or, read_byte, read_bytes, read_storage, read_word, read_word_from_bytes, simplify, sub, to_list,
  word_to_addr, write_byte, write_storage, write_word, MAX_BYTES,
};
use crate::modules::feeschedule::FeeSchedule;
use crate::modules::op::{get_op, op_size, op_string, Op};
use crate::modules::smt::{assert_props, format_smt2};
use crate::modules::types::{
  from_list, keccak, keccak_prime, len_buf, maybe_lit_addr, maybe_lit_byte, maybe_lit_word, pad_left_prime, pad_right,
<<<<<<< HEAD
  unbox, word256_bytes, Addr, BaseState, Block, ByteString, Cache, CodeLocation, Contract, ContractCode, Env, EvmError,
  Expr, ExprSet, ForkState, Frame, FrameContext, FrameState, Gas, Memory, MutableMemory, PartialExec, Prop,
=======
  unbox, word256_bytes, word32, Addr, BaseState, Block, ByteString, Cache, CodeLocation, Contract, ContractCode, Env,
  EvmError, Expr, ExprSet, ForkState, Frame, FrameContext, FrameState, Gas, Memory, MutableMemory, PartialExec, Prop,
>>>>>>> eb4e5387
  RuntimeCodeStruct, RuntimeConfig, SubState, Trace, TraceData, TxState, VMOpts, VMResult, W256W256Map, VM, W256, W64,
};

use super::format::format_prop;

fn initial_gas() -> u64 {
  10000 // Placeholder value
}

pub fn blank_state() -> FrameState {
  FrameState {
    contract: Box::new(Expr::LitAddr(W256(0, 0))),
    code_contract: Box::new(Expr::LitAddr(W256(0, 0))),
    code: ContractCode::RuntimeCode(RuntimeCodeStruct::ConcreteRuntimeCode(Box::new(Vec::new()))),
    pc: 0,
    base_pc: 0,
    stack: Vec::new(),
    memory: Memory::ConcreteMemory(Vec::new()),
    memory_size: 0,
    calldata: Box::new(Expr::Mempty),
    callvalue: Box::new(Expr::Lit(W256(0, 0))),
    caller: Box::new(Expr::LitAddr(W256(0, 0))),
    gas: Gas::Concerete(initial_gas()),
    returndata: Box::new(Expr::Mempty),
    static_flag: false,
    prev_model: None,
  }
}

pub fn bytecode(contract: &Contract) -> Option<Expr> {
  match &contract.code {
    ContractCode::InitCode(_, _) => Some(Expr::Mempty),
    ContractCode::RuntimeCode(RuntimeCodeStruct::ConcreteRuntimeCode(buf)) => Some(Expr::ConcreteBuf(buf.to_vec())),
    _ => None,
  }
}

pub fn current_contract(vm: &VM) -> Option<Contract> {
  vm.env.contracts.get(&vm.state.code_contract).cloned()
}

pub fn make_vm(opts: VMOpts) -> VM {
  let txaccess_list = &opts.tx_access_list;
  let txorigin = opts.origin.clone();
  let txto_addr = opts.address.clone();
  let initial_accessed_addrs = ExprSet::from([txorigin.clone(), txto_addr.clone(), opts.coinbase.clone()]);
  let initial_accessed_storage_keys: HashSet<_> =
    txaccess_list.iter().flat_map(|(k, v)| v.iter().map(move |v| (k.clone(), v.clone()))).collect();
  let touched = if opts.create {
    vec![Box::new(txorigin.clone())]
  } else {
    vec![Box::new(txorigin.clone()), Box::new(txto_addr.clone())]
  };

  let memory = Memory::ConcreteMemory(Vec::new());

  VM {
    result: None,
    frames: Vec::new(),
    tx: TxState {
      gasprice: opts.gasprice,
      gaslimit: opts.gaslimit,
      priority_fee: opts.priority_fee,
      origin: txorigin.clone(),
      to_addr: txto_addr.clone(),
      value: opts.value.clone(),
      substate: SubState {
        selfdestructs: Vec::new(),
        touched_accounts: touched,
        accessed_addresses: initial_accessed_addrs,
        accessed_storage_keys: initial_accessed_storage_keys.iter().cloned().collect(),
        refunds: Vec::new(),
      },
      is_create: opts.create,
      tx_reversion: opts.other_contracts.iter().cloned().collect(),
    },
    logs: Vec::new(),
    traces: Vec::<Trace>::new(),
    block: Block {
      coinbase: opts.coinbase.clone(),
      time_stamp: opts.time_stamp.clone(),
      number: opts.number.clone(),
      prev_randao: opts.prev_randao.clone(),
      max_code_size: opts.max_code_size.clone(),
      gaslimit: opts.block_gaslimit,
      base_fee: opts.base_fee.clone(),
      schedule: opts.schedule.clone(),
    },
    state: FrameState {
      pc: 0,
      base_pc: 0,
      stack: Vec::new(),
      memory,
      memory_size: 0,
      code: opts.contract.code.clone(),
      contract: Box::new(opts.address.clone()),
      code_contract: Box::new(opts.address),
      calldata: Box::new(opts.calldata.0),
      callvalue: Box::new(opts.value),
      caller: Box::new(opts.caller),
      gas: opts.gas,
      returndata: Box::new(Expr::Mempty),
      static_flag: false,
      prev_model: None,
    },
    env: Env {
      chain_id: opts.chain_id.clone(),
      contracts: opts.other_contracts.iter().cloned().collect(),
      fresh_address: 0,
      fresh_gas_vals: 0,
    },
    cache: Cache { fetched: HashMap::new(), path: HashMap::new() },
    burned: Gas::Concerete(initial_gas()),
    constraints: opts.calldata.1.clone(),
    constraints_raw_expr: vec![],
    iterations: HashMap::new(),
    config: RuntimeConfig {
      allow_ffi: opts.allow_ffi,
      reset_caller: true,
      override_caller: None,
      base_state: opts.base_state.clone(),
    },
    forks: vec![ForkState {
      env: Env {
        contracts: opts.other_contracts.iter().cloned().collect(),
        chain_id: opts.chain_id.clone(),
        fresh_address: 0,
        fresh_gas_vals: 0,
      },
      block: Block {
        coinbase: opts.coinbase.clone(),
        time_stamp: opts.time_stamp.clone(),
        number: opts.number.clone(),
        prev_randao: opts.prev_randao.clone(),
        max_code_size: opts.max_code_size.clone(),
        gaslimit: opts.block_gaslimit,
        base_fee: opts.base_fee.clone(),
        schedule: opts.schedule.clone(),
      },
      cache: Cache { fetched: HashMap::new(), path: HashMap::new() },
      urlaor_alias: String::new(),
    }],
    current_fork: 0,
    labels: HashMap::new(),
    decoded_opcodes: Vec::new(),
  }
}

pub fn unknown_contract(addr: Expr) -> Contract {
  Contract {
    code: ContractCode::UnKnownCode(Box::new(addr.clone())),
    storage: Expr::AbstractStore(Box::new(addr.clone()), None),
    orig_storage: Expr::AbstractStore(Box::new(addr.clone()), None),
    balance: Expr::Balance(Box::new(addr.clone())),
    nonce: None,
    codehash: Expr::CodeHash(Box::new(hashcode(&ContractCode::UnKnownCode(Box::new(addr.clone()))))),
    op_idx_map: Vec::new(),
    code_ops: Vec::new(),
    external: false,
  }
}

pub fn abstract_contract(code: ContractCode, addr: Expr) -> Contract {
  Contract {
    code: code.clone(),
    storage: Expr::AbstractStore(Box::new(addr.clone()), None),
    orig_storage: Expr::AbstractStore(Box::new(addr.clone()), None),
    balance: Expr::Balance(Box::new(addr.clone())),
    nonce: if is_creation(&code) { Some(1) } else { Some(0) },
    codehash: Expr::CodeHash(Box::new(hashcode(&code))),
    op_idx_map: Vec::new(),
    code_ops: mk_code_ops(code.clone()),
    external: false,
  }
}

pub fn empty_contract() -> Contract {
  initial_contract(ContractCode::RuntimeCode(RuntimeCodeStruct::ConcreteRuntimeCode(Box::new(Vec::new()))))
}

pub fn initial_contract(code: ContractCode) -> Contract {
  Contract {
    code: code.clone(),
    storage: Expr::ConcreteStore(W256W256Map::new()),
    orig_storage: Expr::ConcreteStore(W256W256Map::new()),
    balance: Expr::Lit(W256(0, 0)),
    nonce: if is_creation(&code) { Some(1) } else { Some(0) },
    codehash: Expr::CodeHash(Box::new(hashcode(&code))),
    op_idx_map: Vec::new(),
    code_ops: mk_code_ops(code.clone()),
    external: false,
  }
}

fn is_creation(code: &ContractCode) -> bool {
  match code {
    ContractCode::InitCode(_, _) => true,
    _ => false,
  }
}

fn is_precompile(expr: &Expr) -> bool {
  if let Some(lit_self) = maybe_lit_addr(expr.clone()) {
    return lit_self > W256(0x0, 0) && lit_self <= W256(0x9, 0);
  }
  return false;
}

impl VM {
  pub fn exec1(&mut self, vm_queue: &mut Vec<VM>, max_num_iterations: u32) -> bool {
    // let mut vm.state.stack = &vm.state.stack;
    let self_contract = self.state.contract.clone();
    let binding = self.env.clone();
    let this_contract = binding.contracts.get(&self_contract).unwrap();
    let fees = self.block.schedule.clone();

    if is_precompile(&self_contract) {
      if let Some(lit_self) = maybe_lit_addr(*self_contract) {
        // call to precompile
        let calldatasize = len_buf(&self.state.calldata);
        copy_bytes_to_memory(
          self.state.calldata.clone(),
          Box::new(Expr::Lit(W256(calldatasize as u128, 0))),
          Box::new(Expr::Lit(W256(0, 0))),
          Box::new(Expr::Lit(W256(0, 0))),
          self,
        );
        execute_precompile(
          lit_self,
          self.state.gas.clone(),
          Expr::Lit(W256(0, 0)),
          Expr::Lit(W256(calldatasize as u128, 0)),
          Expr::Lit(W256(0, 0)),
          Expr::Lit(W256(0, 0)),
          vec![],
        );
        match self.state.stack.last() {
          Some(boxed_expr) => {
            if **boxed_expr == Expr::Lit(W256(0, 0)) {
              todo!();
              /*
                          fetchAccount self $ \_ -> do
              touchAccount self
              vmError PrecompileFailure
              */
            } else {
              todo!();
              /*
                          fetchAccount self $ \_ -> do
              touchAccount self
              out <- use (#state % #returndata)
              finishFrame (FrameReturned out)
                 */
            }
          }
          None => {
            underrun();
          }
        }
      }
      true
    } else if self.state.pc >= opslen(&self.state.code) {
      finish_frame(self, FrameResult::FrameReturned(Expr::Mempty));
      false
    } else {
      let op = match &self.state.code {
        ContractCode::UnKnownCode(_) => panic!("cannot execute unknown code"),
        ContractCode::InitCode(conc, _) => conc[self.state.pc],
        ContractCode::RuntimeCode(RuntimeCodeStruct::ConcreteRuntimeCode(bs)) => bs[self.state.pc],
        ContractCode::RuntimeCode(RuntimeCodeStruct::SymbolicRuntimeCode(ops)) => {
          match maybe_lit_byte(*ops[self.state.pc].clone()) {
            Some(b) => b,
            None => panic!("could not analyze symbolic code"),
          }
        }
      };

      let decoded_op = get_op(op);
      self.decoded_opcodes.push(op_string(&decoded_op).to_string());

<<<<<<< HEAD
=======
      /*
>>>>>>> eb4e5387
      let mut sm: String = (&"[").to_string();
      for s in self.state.stack.clone() {
        sm = sm.to_owned() + &format!("{},", s);
      }
      sm += "]";
<<<<<<< HEAD
      //info!("stack: {}", sm);
=======
      println!("stack: {}", sm);
      */
>>>>>>> eb4e5387

      match decoded_op {
        Op::Push0 => {
          // stack output
          // - value: pushed value, equal to 0.
          limit_stack(1, self.state.stack.len(), || {
            burn(self, fees.g_base, || {});
            next(self, op);
            push_sym(self, Box::new(Expr::Lit(W256(0, 0))));
          });
          true
        }
        Op::Push(n) => {
          let xs = match &self.state.code {
            ContractCode::UnKnownCode(_) => panic!("Cannot execute unknown code"),
            ContractCode::InitCode(conc, _) => {
              let bytes =
                pad_right(n as usize, (&conc[(1 + self.state.pc)..(1 + self.state.pc + n as usize)]).to_vec());
              Expr::Lit(W256::from_bytes(bytes.to_vec()))
            }
            ContractCode::RuntimeCode(RuntimeCodeStruct::ConcreteRuntimeCode(bs)) => {
              let bytes = bs
                .get((1 + self.state.pc)..(1 + self.state.pc + n as usize))
                .unwrap_or_else(|| panic!("Index out of bounds"));
              Expr::Lit(W256::from_bytes(bytes.to_vec()))
            }
            ContractCode::RuntimeCode(RuntimeCodeStruct::SymbolicRuntimeCode(ops)) => {
              let bytes = ops
                .get((1 + self.state.pc)..(1 + self.state.pc + n as usize))
                .unwrap_or_else(|| panic!("Index out of bounds"));
              let padded_bytes = pad_left_prime(32, bytes.to_vec());
              from_list(padded_bytes)
            }
          };
          let num_decoded_opcodes = self.decoded_opcodes.len() - 1;
          self.decoded_opcodes[num_decoded_opcodes] += &(" ".to_string() + &xs.to_string());

          limit_stack(1, self.state.stack.len(), || {
            burn(self, fees.g_verylow, || {});
            next(self, op);
            push_sym(self, Box::new(xs.clone()));
          });
          true
        }
        Op::Dup(i) => {
          if let Some(y) = self.state.stack.get(self.state.stack.len() - (i as usize)).cloned() {
            limit_stack(1, self.state.stack.len(), || {
              burn(self, fees.g_verylow, || {});
              next(self, op);
              push_sym(self, y.clone());
            });
          } else {
            underrun();
          }
          true
        }
        Op::Swap(i) => {
          let stack_len = self.state.stack.len();
          if stack_len < i as usize + 1 {
            underrun();
          } else {
            burn(self, fees.g_verylow, || {});
            next(self, op);
            let a = self.state.stack[stack_len - 1].clone();
            let b = self.state.stack[stack_len - 1 - i as usize].clone();
            self.state.stack[stack_len - 1] = b;
            self.state.stack[stack_len - 1 - i as usize] = a;
          }
          true
        }
        Op::Log(n) => {
          not_static(self, || {});
          if let Some((x_offset, x_size, xs)) =
            self.state.stack.clone().split_last().clone().and_then(|(a, b)| b.split_last().map(|(c, d)| (a, c, d)))
          {
            if xs.len() < n as usize {
              underrun();
            } else {
              let bytes = read_memory(self, *x_offset.clone(), *x_size.clone());
              let (xs_, topics) = xs.split_at(xs.len() - n as usize);
              let logs = vec![Expr::LogEntry(self.state.contract.clone(), Box::new(bytes), topics.to_vec())];
              burn_log(x_size, op, || {});
              access_memory_range(self, *x_offset.clone(), *x_size.clone(), || {});
              trace_top_log(logs.clone());
              self.state.stack = xs_.to_vec();
              self.logs = logs;
              next(self, op);
            }
          } else {
            underrun();
          }
          true
        }
        Op::Stop => {
          finish_frame(self, FrameResult::FrameReturned(Expr::Mempty));
          false
        }
        Op::Add => stack_op2(self, fees.g_verylow, "add"),
        Op::Mul => stack_op2(self, fees.g_low, "mul"),
        Op::Sub => stack_op2(self, fees.g_verylow, "sub"),
        Op::Div => stack_op2(self, fees.g_low, "div"),
        Op::Sdiv => stack_op2(self, fees.g_low, "sdiv"),
        Op::Mod => stack_op2(self, fees.g_low, "nmod"),
        Op::Smod => stack_op2(self, fees.g_low, "smod"),
        Op::Addmod => stack_op3(self, fees.g_mid, "addmod"),
        Op::Mulmod => stack_op3(self, fees.g_mid, "mulmod"),
        Op::Lt => stack_op2(self, fees.g_verylow, "lt"),
        Op::Gt => stack_op2(self, fees.g_verylow, "gt"),
        Op::Slt => stack_op2(self, fees.g_verylow, "slt"),
        Op::Sgt => stack_op2(self, fees.g_verylow, "sgt"),
        Op::Eq => stack_op2(self, fees.g_verylow, "eq"),
        Op::Iszero => stack_op1(self, fees.g_verylow, "iszero"),
        Op::And => stack_op2(self, fees.g_verylow, "and"),
        Op::Or => stack_op2(self, fees.g_verylow, "or"),
        Op::Xor => stack_op2(self, fees.g_verylow, "xor"),
        Op::Not => stack_op1(self, fees.g_verylow, "not"),
        Op::Byte => stack_op2(self, fees.g_verylow, "byte"),
        Op::Shl => stack_op2(self, fees.g_verylow, "shl"),
        Op::Shr => stack_op2(self, fees.g_verylow, "shr"),
        Op::Sar => stack_op2(self, fees.g_verylow, "sar"),
        Op::Sha3 => {
          /*
          Stack input
          - offset: byte offset in the memory.
          - size: byte size to read in the memory.

          Stack output
          - hash: Keccak-256 hash of the given data in memory.
          */
          if let Some((x_offset, x_size, xs)) =
            self.state.stack.clone().split_last().and_then(|(a, b)| b.split_last().map(|(c, d)| (a, c, d)))
          {
            //burn_sha3(self, unbox(x_size.clone()), self.block.schedule.clone(), || {
            access_memory_range(self, *x_offset.clone(), *x_size.clone(), || {});
            let buffer = read_memory(self, *x_offset.clone(), *x_size.clone());
            let hash = match buffer {
              orig @ Expr::ConcreteBuf(_) => Expr::Keccak(Box::new(orig)),
              _ => Expr::Keccak(Box::new(buffer)),
            };
            next(self, op);
            self.state.stack = xs.to_vec();
            self.state.stack.push(Box::new(hash));
            // self.state.stack = std::iter::once(Box::new(hash)).chain(xs.iter().cloned()).collect();
            //  });
          } else {
            underrun();
          }
          true
        }
        Op::Address => {
          limit_stack(1, self.state.stack.len(), || {
            burn(self, fees.g_base, || {});
            next(self, op);
            push_addr(self, *self_contract.clone());
          });
          true
        }
        Op::Balance => {
<<<<<<< HEAD
          if let Some((x, xs)) = self.state.stack.clone().split_last() {
=======
          if let Some(x) = self.state.stack.clone().last() {
>>>>>>> eb4e5387
            let mut a: Expr = Expr::Mempty;
            force_addr(self, x, "BALANCE", |a_| a = a_);
            access_and_burn(&a, || {
              let mut c = empty_contract();
              fetch_account(self, &a, |c_| c = c_.clone());
              next(self, op);
<<<<<<< HEAD
              self.state.stack = xs.to_vec();
=======
              self.state.stack = self.state.stack[1..].to_vec();
>>>>>>> eb4e5387
              push_sym(self, Box::new(c.balance.clone()));
            });
          } else {
            underrun();
          }
          true
        }
        Op::Origin => {
          /*
          Stack output
          - address: the 20-byte address of the sender of the transaction. It can only be an account without code.
          */
          limit_stack(1, self.state.stack.len(), || {
            burn(self, fees.g_base, || {});
            next(self, op);
            push_addr(self, self.tx.origin.clone());
          });
          true
        }
        Op::Caller => {
          /*
          Stack output
          - address: the 20-byte address of the caller account. This is the account that did the last call (except delegate call).
           */
          limit_stack(1, self.state.stack.len(), || {
            burn(self, fees.g_base, || {});
            next(self, op);
            push_addr(self, *self.state.caller.clone());
          });
          true
        }
        Op::Callvalue => {
          /*
          Get deposited value by the instruction/transaction responsible for this execution

          Stack output
          - value: the value of the current call in wei.
           */
          limit_stack(1, self.state.stack.len(), || {
            burn(self, fees.g_base, || {});
            next(self, op);
            push_sym(self, self.state.callvalue.clone());
          });
          true
        }
        Op::Calldataload => stack_op1(self, fees.g_verylow, "calldataload"),
        Op::Calldatasize => {
          /*
          size: byte size of the calldata.
           */
          limit_stack(1, self.state.stack.len(), || {
            burn(self, fees.g_base, || {});
            next(self, op);
            push_sym(self, Box::new(buf_length(*self.state.calldata.clone())));
          });
          true
        }
        Op::Calldatacopy => {
          if let Some((x_to, rest)) = self.state.stack.clone().split_last() {
            if let Some((x_from, rest)) = rest.split_last() {
              if let Some((x_size, xs)) = rest.split_last() {
                burn_calldatacopy(self, unbox(x_size.clone()), self.block.schedule.clone(), || {});
                access_memory_range(self, *x_to.clone(), *x_size.clone(), || {});
                self.state.stack = xs.to_vec();
                copy_bytes_to_memory(self.state.calldata.clone(), x_size.clone(), x_from.clone(), x_to.clone(), self);
                next(self, op);
              } else {
                underrun();
              }
            } else {
              underrun();
            }
          } else {
            underrun();
          }
          true
        }
        Op::Codesize => {
          limit_stack(1, self.state.stack.len(), || {
            burn(self, fees.g_base, || {});
            next(self, op);
            push_sym(self, Box::new(codelen(&self.state.code)));
          });
          true
        }
        Op::Codecopy => {
          /*
          Copy code running in current environment to memory

          Stack input
          - destOffset: byte offset in the memory where the result will be copied.
          - offset: byte offset in the code to copy.
          - size: byte size to copy.
          */
          if let [xs @ .., n, code_offset, mem_offset] = &self.state.stack.clone()[..] {
            next(self, op);
            self.state.stack = xs.to_vec();
            burn_codecopy(self, unbox(n.clone()), self.block.schedule.clone(), || {});
            access_memory_range(self, *mem_offset.clone(), *n.clone(), || {});
            if let Some(b) = to_buf(&self.state.code) {
              copy_bytes_to_memory(
                Box::new(b),
                n.clone(),
                Box::new(add(Box::new(Expr::Lit(W256(self.state.base_pc as u128, 0))), code_offset.clone())),
                mem_offset.clone(),
                self,
              );
            } else {
              internal_error("Cannot produce a buffer from UnknownCode");
            }
          } else {
            underrun();
          }
          true
        }
        Op::Gas => {
          limit_stack(1, self.state.stack.len(), || {
            burn(self, fees.g_base, || {});
            next(self, op);
            self.env.fresh_gas_vals += 1;
            let n = self.env.fresh_gas_vals;
            push_sym(self, Box::new(Expr::Gas(n)));
          });
          true
        }
        Op::Gasprice => {
          limit_stack(1, self.state.stack.len(), || {
            burn(self, fees.g_base, || {});
            next(self, op);
            push_sym(self, Box::new(Expr::Lit(self.tx.gasprice.clone())));
          });
          true
        }
        Op::Extcodesize => {
<<<<<<< HEAD
          /*
          Get size of an account’s code

          Stack input
          - address: 20-byte address of the contract to query.
          Stack output
          - size: byte size of the code.
          */
          if let Some((x, xs)) = self.state.stack.clone().split_last() {
=======
          if let Some(x) = self.state.stack.clone().last().clone() {
>>>>>>> eb4e5387
            let mut a: Expr = Expr::Mempty;
            force_addr(self, x, "EXTCODESIZE", |a_| a = a_);
            access_and_burn(&a, || {
              let mut c = empty_contract();
              fetch_account(self, &a, |c_| c = c_.clone());
              next(self, op);
<<<<<<< HEAD
              self.state.stack = xs.to_vec();
=======
              self.state.stack = self.state.stack[1..].to_vec();
>>>>>>> eb4e5387
              if let Some(b) = &c.bytecode() {
                push_sym(self, Box::new(buf_length(b.clone())));
              } else {
                push_sym(self, Box::new(Expr::CodeSize(Box::new(a.clone()))));
              }
            });
          } else {
            underrun();
          }
          true
        }
        Op::Coinbase => {
          /*
          Stack otuput
          - address: miner's 20-byte address.
           */
          limit_stack(1, self.state.stack.len(), || {
            burn(self, fees.g_base, || {});
            next(self, op);
            push_addr(self, self.block.coinbase.clone())
          });
          true
        }
        Op::Timestamp => {
          limit_stack(1, self.state.stack.len(), || {
            burn(self, fees.g_base, || {});
            next(self, op);
            push_sym(self, Box::new(self.block.time_stamp.clone()))
          });
          true
        }
        Op::Number => {
          limit_stack(1, self.state.stack.len(), || {
            burn(self, fees.g_base, || {});
            next(self, op);
            push(self, self.block.number.clone())
          });
          true
        }
        Op::PrevRandao => {
          limit_stack(1, self.state.stack.len(), || {
            burn(self, fees.g_base, || {});
            next(self, op);
            push(self, self.block.prev_randao.clone())
          });
          true
        }
        Op::Gaslimit => {
          limit_stack(1, self.state.stack.len(), || {
            burn(self, fees.g_base, || {});
            next(self, op);
            push(self, W256(self.block.gaslimit as u128, 0))
          });
          true
        }
        Op::Chainid => {
          limit_stack(1, self.state.stack.len(), || {
            burn(self, fees.g_base, || {});
            next(self, op);
            push(self, self.env.chain_id.clone())
          });
          true
        }
        Op::Selfbalance => {
          limit_stack(1, self.state.stack.clone().len(), || {
            burn(self, fees.g_base, || {});
            next(self, op);
            push_sym(self, Box::new(this_contract.balance.clone()))
          });
          true
        }
        Op::BaseFee => {
          limit_stack(1, self.state.stack.len(), || {
            burn(self, fees.g_base, || {});
            next(self, op);
            push(self, self.block.base_fee.clone())
          });
          true
        }
        Op::Pc => {
          limit_stack(1, self.state.stack.len(), || {
            burn(self, fees.g_base, || {});
            push(self, W256(self.state.pc as u128, 0));
            next(self, op)
          });
          true
        }
        Op::Msize => {
          limit_stack(1, self.state.stack.len(), || {
            burn(self, fees.g_base, || {});
            next(self, op);
            push(self, W256(self.state.memory_size as u128, 0))
          });
          true
        }
        Op::Pop => {
          if let Some((_, xs)) = self.state.stack.split_last() {
            self.state.stack = xs.to_vec();
            next(self, op);
            burn(self, fees.g_base, || {});
          } else {
            underrun();
          }
          true
        }
        Op::Mload => {
          /*
          Pop from the stack a word as offset to locate and read a word from the memory at offset position and push into top of stack. Expand memory with uint256(0) to the offset position if necessary.

          Stack input
          - offset: offset in the memory in bytes.
          Stack output
          - value: the 32 bytes in memory starting at that offset. If it goes beyond its current size (see MSIZE), writes 0s.
          */
          if let Some((x, xs)) = self.state.stack.clone().split_last() {
            let buf = read_memory(self, *x.clone(), Expr::Lit(W256(32, 0)));
            let w = read_word_from_bytes(Box::new(Expr::Lit(W256(0, 0))), Box::new(buf));
            self.state.stack = xs.to_vec();
            self.state.stack.push(w);
            // self.state.stack = std::iter::once(w).chain(xs.iter().cloned()).collect();
            next(self, op);
            access_memory_word(self, *x.clone(), || {});
            burn(self, fees.g_verylow, || {});
          } else {
            underrun();
          }
          true
        }
        Op::Mstore => {
          /*
          Save word to memory

          - Stack input
            * offset: offset in the memory in bytes.
            * value: 32-byte value to write in the memory.
          */
          if let [xs @ .., y, x] = &self.state.stack.clone()[..] {
            next(self, op);
            match &self.state.memory {
              Memory::ConcreteMemory(mem) => match simplify(y.clone()) {
                Expr::Lit(w) => {
                  copy_bytes_to_memory(
                    Box::new(Expr::ConcreteBuf(word256_bytes(w.into()))),
                    Box::new(Expr::Lit(W256(32, 0))),
                    Box::new(Expr::Lit(W256(0, 0))),
                    x.clone(),
                    self,
                  );
                }
                _ => {
                  let buf = freeze_memory(&mem);
                  self.state.memory = Memory::SymbolicMemory(write_word(x.clone(), y.clone(), Box::new(buf)));
                }
              },
              Memory::SymbolicMemory(mem) => {
                self.state.memory = Memory::SymbolicMemory(write_word(x.clone(), y.clone(), Box::new(mem.clone())));
              }
            }
            self.state.stack = xs.to_vec();
            access_memory_word(self, *x.clone(), || {});
            burn(self, fees.g_verylow, || {});
          } else {
            underrun();
          }
          true
        }
        Op::Mstore8 => {
          if let Some((x, rest)) = self.state.stack.clone().split_last() {
            if let Some((y, xs)) = rest.split_last() {
              let y_byte = index_word(Box::new(Expr::Lit(W256(31, 0))), y.clone());
              next(self, op);
              match &self.state.memory {
                Memory::ConcreteMemory(mem) => match y_byte {
                  Expr::LitByte(byte) => {
                    copy_bytes_to_memory(
                      Box::new(Expr::ConcreteBuf(vec![byte])),
                      Box::new(Expr::Lit(W256(1, 0))),
                      Box::new(Expr::Lit(W256(0, 0))),
                      x.clone(),
                      self,
                    );
                  }
                  _ => {
                    let buf = freeze_memory(&mem);
                    self.state.memory = Memory::SymbolicMemory(write_byte(x.clone(), Box::new(y_byte), Box::new(buf)));
                  }
                },
                Memory::SymbolicMemory(mem) => {
                  self.state.memory =
                    Memory::SymbolicMemory(write_byte(x.clone(), Box::new(y_byte), Box::new(mem.clone())));
                }
              }
              self.state.stack = xs.to_vec();
              access_memory_range(self, *x.clone(), Expr::Lit(W256(1, 0)), || {});
              burn(self, fees.g_verylow, || {});
            } else {
              underrun();
            }
          } else {
            underrun();
          }
          true
        }
        Op::Sload => {
          /* Load word from storage

          Stack input
          - key: 32-byte key in storage.
          Stack output
          - value: 32-byte value corresponding to that key. 0 if that key was never written before.
          */
          if let Some((x, xs)) = self.state.stack.clone().split_last() {
            let acc = access_storage_for_gas(self, *self_contract.clone(), *x.clone());
            let cost = if acc { fees.g_warm_storage_read } else { fees.g_cold_sload };

            let mut stack_item = None;
            access_storage(self, *self_contract, *x.clone(), |y| {
              stack_item = Some(y); // Capture y for later use
            });
            next(self, op);
            burn(self, cost, || {});
            if let Some(y) = stack_item {
              self.state.stack = xs.to_vec();
              self.state.stack.push(Box::new(y));
              // self.state.stack = std::iter::once(Box::new(y)).chain(xs.iter().cloned()).collect();
            }
          } else {
            underrun();
          }
          true
        }
        Op::Sstore => {
          /*
          Save word to storage

          Stack input
          - key: 32-byte key in storage.
          - value: 32-byte value to store.
           */

          // Ensure we're not in a static context
          not_static(self, || {});
          if let [xs @ .., new, x] = &self.state.stack.clone()[..] {
            // Access current storage
            let mut current: Expr = Expr::Mempty;
            access_storage(self, *self_contract.clone(), *x.clone(), |current_| current = current_);
            let original = match conc_keccak_simp_expr(Box::new(Expr::SLoad(
              x.clone(),
              Box::new(this_contract.orig_storage.clone()),
            ))) {
              Expr::Lit(v) => v,
              _ => W256(0, 0),
            };

            // Calculate storage cost
            let storage_cost = match (maybe_lit_word(current.clone()), maybe_lit_word(*new.clone())) {
              (Some(current_), Some(new_)) => {
                if current_ == new_ {
                  fees.g_sload
                } else if current_ == original && original == W256(0, 0) {
                  fees.g_sset
                } else if current_ == original {
                  fees.g_sreset
                } else {
                  fees.g_sload
                }
              }
              // Worst-case scenario for symbolic arguments
              _ => fees.g_sset,
            };

            // Access storage for gas
            let acc = access_storage_for_gas(self, *self_contract.clone(), *x.clone());
            let cold_storage_cost = if acc { 0 } else { fees.g_cold_sload };

            // Burn gas
            burn(self, storage_cost + cold_storage_cost, || {});
            next(self, op);
            self.state.stack = xs.to_vec();
            self.env.contracts.get_mut(&self_contract.clone()).unwrap().storage = write_storage(
              x.clone(),
              new.clone(),
              Box::new(self.env.contracts.get_mut(&self_contract.clone()).unwrap().storage.clone()),
            );

            match (maybe_lit_word(current), maybe_lit_word(*new.clone())) {
              (Some(current_), Some(new_)) => {
                if current_ != new_ {
                  if current_ == original {
                    if original != W256(0, 0) && new_ == W256(0, 0) {
                      refund(self, fees.g_sreset + fees.g_access_list_storage_key);
                    }
                  } else {
                    if original != W256(0, 0) {
                      if current_ == W256(0, 0) {
                        un_refund(self, fees.g_sreset + fees.g_access_list_storage_key);
                      } else if new_ == W256(0, 0) {
                        refund(self, fees.g_sreset + fees.g_access_list_storage_key);
                      }
                    }
                    if original == new_ {
                      if original == W256(0, 0) {
                        refund(self, fees.g_sset - fees.g_sload);
                      } else {
                        refund(self, fees.g_sreset - fees.g_sload);
                      }
                    }
                  }
                }
              }
              // No refund changes for symbolic arguments
              _ => {}
            }
          } else {
            underrun();
          }
          true
        }
        Op::Jump => {
          if let Some((x, xs)) = self.state.stack.clone().split_last() {
            burn(self, fees.g_mid, || {});
            let mut x_int = None;
            force_concrete(self, x, "JUMP: symbolic jumpdest", |x_| {
              x_int = x_.to_int();
            });
            let _ = match x_int {
              None => Err(EvmError::BadJumpDestination),
              Some(i) => check_jump(self, i as usize, xs.to_vec()),
            };
          } else {
            underrun();
          }
          true
        }
        Op::Jumpi => {
          if let Some((x, rest)) = self.state.stack.clone().split_last() {
            if let Some((y, xs)) = rest.split_last() {
              burn(self, fees.g_high, || {});
              let mut x_int = None;
              force_concrete(self, x, "JUMPI: symbolic jumpdest", |x_| x_int = x_.to_int());

              let mut condition = BranchReachability::NONE;
              let else_vm_ = branch(self, y.clone(), |condition_| Ok(condition = condition_), max_num_iterations);

              if condition == BranchReachability::ONLYTHEN || condition == BranchReachability::BOTH {
                match x_int {
                  None => {
                    panic!("bad jump destination");
                    //Err(EvmError::BadJumpDestination);
                  }
                  Some(i) => {
                    let _ = check_jump(self, i as usize, xs.to_vec());
                  }
                }
              }
              if condition == BranchReachability::ONLYELSE || condition == BranchReachability::BOTH {
                {
                  let mut else_vm = else_vm_.unwrap();
                  next(&mut else_vm, op);
                  else_vm.state.stack = xs.to_vec();
                  vm_queue.push(else_vm);
                }
              }
              condition == BranchReachability::ONLYTHEN || condition == BranchReachability::BOTH
            } else {
              underrun();
              true
            }
          } else {
            underrun();
            true
          }
        }
        Op::Exp => {
          // NOTE: this can be done symbolically using unrolling like this:
          //       https://hackage.haskell.org/package/sbv-9.0/docs/src/Data.SBV.Core.Model.html#.%5E
          //       However, it requires symbolic gas, since the gas depends on the exponent
          //if let [base, exponent, xs @ ..] = &self.state.stack.clone()[..] {
          if let [xs @ .., exponent, base] = &self.state.stack.clone()[..] {
            //burn_exp(exponent, || {
            next(self, op);
            self.state.stack = xs.to_vec();
            self.state.stack.push(Box::new(Expr::Exp(base.clone(), exponent.clone())));
            //});
          } else {
            underrun();
          }
          true
        }
        Op::Signextend => {
          // stackOp2(g_low, Expr::Sex);
          true
        }
        Op::Create => {
          /*
          Creates a new contract using the initialisation code provided at the indicated offset in the memory. Enters a new sub context of the calculated destination address and executes the initialisation code, then resumes the current context.
          Should deployment succeed, the new account's code is set to the return data resulting from executing the initialisation code.

          The destination address is calculated as the rightmost 20 bytes (160 bits) of the Keccak-256 hash of the rlp encoding of the sender address followed by its nonce. That is:
            address = keccak256(rlp([sender_address,sender_nonce]))[12:]

          Deployment can fail due to:

          - A contract already exists at the destination address (can happen in combination with CREATE2 and SELFDESTRUCT).
          - Insufficient value to send.
          - Sub context reverted.
          - Insufficient gas to execute the initialisation code.
          - Call depth limit reached.

          Note that these failures only affect the return value and do not cause the calling context to revert (unlike the error cases below).

          Stack input
          - value: value in wei to send to the new account.
          - offset: byte offset in the memory in bytes, the initialisation code for the new account.
          - size: byte size to copy (size of the initialisation code).

          Stack output
          - address: the address of the deployed contract, 0 if the deployment failed.
          */
          not_static(self, || {});
          //if let [x_value, x_offset, x_size, xs @ ..] = &self.state.stack.clone()[..] {
          if let [xs @ .., x_size, x_offset, x_value] = &self.state.stack.clone()[..] {
            access_memory_range(self, *x_offset.clone(), *x_size.clone(), || {});
            //let available_gas = 0; // Example available gas
            let (cost, gas) = (0, Gas::Symbolic); //cost_of_create(0, available_gas, x_size, false); // Example fees
            let new_addr = create_address(self, *self_contract.clone(), this_contract.nonce); // Example self and nonce
            info!("Create New Address: {}", new_addr);
            let _ = access_account_for_gas(self, new_addr.clone());
            let init_code = read_memory(self, *x_offset.clone(), *x_size.clone());
            burn(self, cost, || {});
            create(
              self,
              op,
              *self_contract,
              this_contract.clone(),
              *x_size.clone(),
              gas,
              *x_value.clone(),
              xs.to_vec(),
              new_addr,
              init_code,
              max_num_iterations,
              vm_queue,
            );
          } else {
            underrun();
          }
          true
        }
        Op::Call => {
          /*
          Creates a new sub context and execute the code of the given account, then resumes the current one. Note that an account with no code will return success as true.

          If the size of the return data is not known, it can also be retrieved after the call with the instructions RETURNDATASIZE and RETURNDATACOPY (since the Byzantium fork).

          From the Tangerine Whistle fork, gas is capped at all but one 64th (remaining_gas / 64) of the remaining gas of the current context. If a call tries to send more, the gas is changed to match the maximum allowed.

          If the caller doesn't have enough balance to send the value, the call fails but the current context is not reverted.

          Stack input
            gas: amount of gas to send to the sub context to execute. The gas that is not used by the sub context is returned to this one.
            address: the account which context to execute.
            value: value in wei to send to the account.
            argsOffset: byte offset in the memory in bytes, the calldata of the sub context.
            argsSize: byte size to copy (size of the calldata).
            retOffset: byte offset in the memory in bytes, where to store the return data of the sub context.
            retSize: byte size to copy (size of the return data).
          Stack output
            success: return 0 if the sub context reverted, 1 otherwise.
           */
          if let [xs @ .., x_out_size, x_out_offset, x_in_size, x_in_offset, x_value, x_to, x_gas] =
            &self.state.stack.clone()[..]
          {
            let mut gt0 = BranchReachability::NONE;
            let else_vm_ = branch(
              self,
              Box::new(gt(x_value.clone(), Box::new(Expr::Lit(W256(0, 0))))),
              |gt0_| Ok(gt0 = gt0_),
              max_num_iterations,
            );
            if gt0 == BranchReachability::ONLYTHEN || gt0 == BranchReachability::BOTH {
              not_static(self, || {});

              let mut x_to_a = Expr::Mempty;
              force_addr(self, x_to, "unable to determine a call target", |x_to_a_| x_to_a = x_to_a_);
<<<<<<< HEAD
=======
              info!("call address = {}", x_to_a);
>>>>>>> eb4e5387
              match Some(x_gas) {
                None => vm_error("IllegalOverflow"),
                _ => {
                  let mut callee: Expr = Expr::Mempty;
                  general_call(
                    self,
                    op,
                    this_contract.clone(),
                    Gas::Concerete(0),
                    x_to_a.clone(),
                    x_to_a.clone(),
                    *x_value.clone(),
                    *x_in_offset.clone(),
                    *x_in_size.clone(),
                    *x_out_offset.clone(),
                    *x_out_size.clone(),
                    xs.to_vec(),
                    |callee_| callee = callee_,
                    max_num_iterations,
                  );
                  let from_ = self.config.override_caller.clone();
                  let scaller =
                    if let Some(_) = from_ { Box::new(from_.clone().unwrap()) } else { Box::new(Expr::Mempty) };
                  self.state.callvalue = x_value.clone();
                  self.state.caller = scaller.clone();
                  self.state.contract = Box::new(callee.clone());
                  let reset_caller = self.config.reset_caller;
                  if reset_caller {
                    self.config.override_caller = None;
                  }
                  touch_account(self, &scaller);
                  touch_account(self, &callee);
                  let _ = transfer(self, *scaller, callee, *x_value.clone(), max_num_iterations);
                }
              }
            }
            if gt0 == BranchReachability::ONLYELSE || gt0 == BranchReachability::BOTH {
              let else_vm = else_vm_.unwrap();
              vm_queue.push(else_vm);
            }
          } else {
            underrun();
          }
          true
        }
        Op::Callcode => {
          if let [xs @ .., x_out_size, x_out_offset, x_in_size, x_in_offset, x_value, x_to, _x_gas] =
            &self.state.stack.clone()[..]
          {
            force_addr(self, x_to, "unable to determine a call target", |_| {});
            // gasTryFrom(x_gas)
            general_call(
              self,
              op,
              this_contract.clone(),
              Gas::Concerete(0),
              *x_to.clone(),
              *self_contract.clone(),
              *x_value.clone(),
              *x_in_offset.clone(),
              *x_in_size.clone(),
              *x_out_offset.clone(),
              *x_out_size.clone(),
              xs.to_vec(),
              |_| {},
              max_num_iterations,
            );
            self.state.callvalue = x_value.clone();
            self.state.caller = Box::new(self.config.override_caller.clone().unwrap());
            if self.config.reset_caller {
              self.config.override_caller = None;
            }
            touch_account(self, &self_contract)
          } else {
            underrun();
          }
          true
        }
        Op::Return => {
          /*
          Stack input
          - offset: byte offset in the memory in bytes, to copy what will be the return data of this context.
          - size: byte size to copy (size of the return data).
          */
          if let [.., x_size, x_offset] = &self.state.stack.clone()[..] {
            access_memory_range(self, *x_offset.clone(), *x_size.clone(), || {});
            let output = read_memory(self, *x_offset.clone(), *x_size.clone());
            let codesize = maybe_lit_word(buf_length(output.clone())).unwrap().0 as u32;
            let maxsize = self.block.max_code_size.0 as u32;
            let creation = if self.frames.len() == 0 {
              self.tx.is_create
            } else {
              match &self.frames.last().unwrap().context {
                FrameContext::CreationContext { .. } => true,
                FrameContext::CallContext { .. } => false,
              }
            };
            if creation {
              if codesize > maxsize {
                finish_frame(self, FrameResult::FrameErrored(EvmError::MaxCodeSizeExceeded(codesize, maxsize)))
              } else {
                match read_byte(Box::new(Expr::Lit(W256(0, 0))), Box::new(output.clone())) {
                  Expr::LitByte(0xef) => finish_frame(self, FrameResult::FrameErrored(EvmError::InvalidFormat)),
                  Expr::LitByte(_) => finish_frame(self, FrameResult::FrameReturned(output.clone())),
                  y => {
                    let mut c = BranchReachability::NONE;
                    let _else_vm_ = branch(
                      self,
                      Box::new(eq_byte(Box::new(y), Box::new(Expr::LitByte(0xef)))),
                      |c_| Ok(c = c_),
                      max_num_iterations,
                    );
                    if c == BranchReachability::ONLYELSE {
                      finish_frame(self, FrameResult::FrameReturned(output.clone()))
                    } else {
                      finish_frame(self, FrameResult::FrameErrored(EvmError::InvalidFormat))
                    }
                  }
                }
              }
            } else {
              finish_frame(self, FrameResult::FrameReturned(output))
            }
          } else {
            underrun();
            false
          }
        }
        Op::Delegatecall => {
          if let [_xs @ .., x_out_size, x_out_offset, x_in_size, x_in_offset, x_to, _x_gass] =
            &self.state.stack.clone()[..]
          {
            match 0 {
              // wordToAddr(x_to)
              0 => {
                let loc = codeloc(self);
                let msg = "Unable to determine a call target";
                self.result = Some(VMResult::Unfinished(PartialExec::UnexpectedSymbolicArg {
                  pc: loc.1 as usize,
                  msg: msg.to_string(),
                  args: vec![],
                }));
              }
              _ => {
                match 0 {
                  // gasTryFrom(x_gas)
                  0 => vm_error("IllegalOverflow"),
                  _ => {
                    general_call(
                      self,
                      op,
                      this_contract.clone(),
                      Gas::Concerete(0),
                      *x_to.clone(),
                      *self_contract.clone(),
                      Expr::Lit(W256(0, 0)),
                      *x_in_offset.clone(),
                      *x_in_size.clone(),
                      *x_out_offset.clone(),
                      *x_out_size.clone(),
                      vec![],
                      |_| {},
                      max_num_iterations,
                    );
                    touch_account(self, &self_contract);
                  }
                }
              }
            }
          } else {
            underrun();
          }
          true
        }
        Op::Create2 => {
          not_static(self, || {});
          if let [_xs @ .., x_salt, x_size, x_offset, x_value] = &self.state.stack.clone()[..] {
            let mut x_salt_val = W256(0, 0);
            force_concrete(self, x_salt, "CREATE2", |x_salt_val_| x_salt_val = x_salt_val_);
            access_memory_range(self, *x_offset.clone(), *x_size.clone(), || {});
            //let available_gas = 0; // use(state.gas)
            let buf = read_memory(self, *x_offset.clone(), *x_size.clone());
            let mut init_code: Vec<u8> = vec![];
            force_concrete_buf(self, &buf, "CREATE2", |init_code_| init_code = init_code_);
            let (cost, gas) = (0, Gas::Symbolic); // cost_of_create(0, available_gas, x_size, true);
            let new_addr = create2_address(self, *self_contract.clone(), x_salt_val, &init_code.clone());
            let _ = access_account_for_gas(self, new_addr.clone());
            burn(self, cost, || {});
            create(
              self,
              op,
              *self_contract.clone(),
              this_contract.clone(),
              *x_size.clone(),
              gas,
              *x_value.clone(),
              vec![],
              new_addr,
              Expr::ConcreteBuf(init_code.clone()),
              max_num_iterations,
              vm_queue,
            );
          } else {
            underrun();
          }
          true
        }
        Op::Staticcall => {
          if let [xs @ .., x_out_size, x_out_offset, x_in_size, x_in_offset, x_to, x_gas] = &self.state.stack[..] {
            match word_to_addr(x_to.clone()) {
              // wordToAddr(x_to)
              None => {
                let loc = codeloc(self);
                let msg = "Unable to determine a call target";
                self.result = Some(VMResult::Unfinished(PartialExec::UnexpectedSymbolicArg {
                  pc: loc.1 as usize,
                  msg: msg.to_string(),
                  args: vec![],
                }));
              }
              Some(x_to_prime) => {
                match Some(x_gas) {
                  // gasTryFrom(x_gas)
                  None => vm_error("IllegalOverflow"),
                  _ => {
                    let mut callee = Expr::Mempty;
                    general_call(
                      self,
                      op,
                      this_contract.clone(),
                      Gas::Concerete(0),
                      x_to_prime.clone(),
                      x_to_prime.clone(),
                      Expr::Lit(W256(0, 0)),
                      *x_in_offset.clone(),
                      *x_in_size.clone(),
                      *x_out_offset.clone(),
                      *x_out_size.clone(),
                      xs.to_vec(),
                      |callee_| callee = callee_,
                      max_num_iterations,
                    );
                    self.state.callvalue = Box::new(Expr::Lit(W256(0, 0)));
                    self.state.caller = if let Some(c) = &self.config.override_caller {
                      Box::new(c.clone())
                    } else {
                      self_contract.clone()
                    };
                    self.state.contract = Box::new(callee.clone());
                    self.state.static_flag = true;
                    if self.config.reset_caller {
                      self.config.override_caller = None;
                    }
                    touch_account(self, &self_contract);
                    touch_account(self, &callee);
                  }
                }
              }
            }
          } else {
            underrun();
          }
          true
        }
        Op::Selfdestruct => {
          not_static(self, || {});
          if let [.., x_to] = &self.state.stack.clone()[..] {
            let mut x_to_a = Expr::Mempty;
            force_addr(self, x_to, "SELFDESTRUCT", |x_to_a_| x_to_a = x_to_a_);
            if let Expr::WAddr(_) = x_to_a {
              let acc = access_account_for_gas(self, x_to_a.clone());
              let cost = if acc { 0 } else { 0 }; // g_cold_account_access
              let funds = this_contract.balance.clone(); // this.balance
              let recipient_exists = false; // accountExists(x_to, vm)
              let mut has_funds = BranchReachability::NONE;
              let else_vm_ = branch(
                self,
                Box::new(eq(Box::new(funds), Box::new(Expr::Lit(W256(0, 0))))),
                |has_funds_| Ok(has_funds = has_funds_),
                max_num_iterations,
              );
              let c_new = if !recipient_exists
                && (has_funds == BranchReachability::ONLYTHEN || has_funds == BranchReachability::BOTH)
              {
                0 // g_selfdestruct_newaccount
              } else {
                0
              };
              burn(self, 0 + c_new + cost, || {});
              self.tx.substate.selfdestructs.push(self_contract);
              touch_account(self, &x_to);
              if has_funds == BranchReachability::ONLYTHEN || has_funds == BranchReachability::BOTH {
                // fetchAccount(x_to, |_| {
                //     env.contracts[x_to].balance += funds;
                //     env.contracts[self].balance = Expr::Lit(W256(0, 0));
                //     doStop();
                // });
              } else {
                let mut else_vm = else_vm_.unwrap();
<<<<<<< HEAD
                finish_frame(&mut else_vm, FrameResult::FrameReturned(Expr::Mempty));
=======
                finish_frame(&mut else_vm, FrameResult::FrameReturned(Expr::Mempty))
>>>>>>> eb4e5387
              }
            } else {
              let pc = 0; // use(state.pc)
              self.result = Some(VMResult::Unfinished(PartialExec::UnexpectedSymbolicArg {
                pc: pc,
                msg: "trying to self destruct to a symbolic address".to_string(),
                args: vec![],
              }));
            }
          } else {
            underrun();
          }
          true
        }
        Op::Revert => {
          if let [.., x_size, x_offset] = &self.state.stack.clone()[..] {
            access_memory_range(self, *x_offset.clone(), *x_size.clone(), || {});
            let output = read_memory(self, *x_offset.clone(), *x_size.clone());
            finish_frame(self, FrameResult::FrameReverted(output));
          } else {
            underrun();
          }
          false
        }
        Op::Extcodecopy => {
          if let [xs @ .., code_size, code_offset, mem_offset, ext_account] = &self.state.stack.clone()[..] {
            let mut ext_account_a = Expr::Mempty;
            force_addr(self, ext_account, "EXTCODECOPY", |ext_account_a_| ext_account_a = ext_account_a_);
            burn_extcodecopy(self, ext_account_a.clone(), *code_size.clone(), self.block.schedule.clone(), || {});
            access_memory_range(self, *mem_offset.clone(), *code_size.clone(), || {});
            let mut account = empty_contract();
            fetch_account(self, &ext_account, |account_| account = account_.clone());
            next(self, op);
            self.state.stack = xs.to_vec();
            if let Some(bytecode) = &account.bytecode() {
              copy_bytes_to_memory(
<<<<<<< HEAD
                Box::new(bytecode.clone()),
                code_size.clone(),
                code_offset.clone(),
                mem_offset.clone(),
=======
                bytecode.clone(),
                *code_size.clone(),
                *code_offset.clone(),
                *mem_offset.clone(),
>>>>>>> eb4e5387
                self,
              )
            } else {
              self.result = Some(VMResult::Unfinished(PartialExec::UnexpectedSymbolicArg {
                pc: self.state.pc,
                msg: "Cannot copy from unknown code".to_string(),
                args: vec![ext_account_a.clone()],
              }))
            }
          } else {
            underrun();
          }
          true
        }
        Op::Returndatasize => {
          limit_stack(1, self.state.stack.len(), || {
            burn(self, fees.g_base, || {});
            next(self, op);
            push_sym(self, Box::new(buf_length(*self.state.returndata.clone())));
          });
          true
        }
        Op::Returndatacopy => {
          if let [xs @ .., x_size, x_from, x_to] = &self.state.stack.clone()[..] {
            burn(self, 0, || {});
            access_memory_range(self, *x_to.clone(), *x_size.clone(), || {});
            next(self, op);
            self.state.stack = xs.to_vec();
            let sr = self.state.returndata.clone();

            let mut jump = |out_of_bounds: bool| {
              if out_of_bounds {
                vm_error("ReturnDataOutOfBounds");
              } else {
                copy_bytes_to_memory(self.state.returndata.clone(), x_size.clone(), x_from.clone(), x_to.clone(), self);
              }
            };

            match (*x_from.clone(), buf_length(*sr.clone()), *x_size.clone()) {
              (Expr::Lit(f), Expr::Lit(l), Expr::Lit(sz)) => {
                jump(l < f.clone() + sz.clone() || f.clone() + sz < f);
              }
              _ => {
                let oob = Expr::LT(
                  Box::new(buf_length(*sr)),
                  Box::new(Expr::Add(Box::new(*x_from.clone()), Box::new(*x_size.clone()))),
                );
                let overflow = Expr::LT(
                  Box::new(Expr::Add(Box::new(*x_from.clone()), Box::new(*x_size.clone()))),
                  Box::new(*x_from.clone()),
                );

                let mut cond = BranchReachability::NONE;
                branch(
                  self,
                  Box::new(or(Box::new(oob), Box::new(overflow))),
                  |arg0: BranchReachability| Ok(cond = arg0),
                  max_num_iterations,
                );
                if cond == BranchReachability::ONLYELSE {
                  copy_bytes_to_memory(
                    self.state.returndata.clone(),
                    x_size.clone(),
                    x_from.clone(),
                    x_to.clone(),
                    self,
                  );
                } else {
                  vm_error("ReturnDataOutOfBounds");
                }
              }
            }
          } else {
            underrun();
          }
          true
        }
        Op::Extcodehash => {
          if let Some((x, xs)) = self.state.stack.clone().split_last() {
            let mut addr = Expr::Mempty;
            force_addr(self, x, "EXTCODEHASH", |addr_| addr = addr_);
            access_and_burn(&addr, || {
              next(self, op);
              self.state.stack = xs.to_vec();
              let mut account = empty_contract();
              fetch_account(self, &addr, |account_| account = account_.clone());
              if account_empty(&account) {
                push(self, W256(0, 0));
              } else {
                match &account.bytecode() {
                  Some(bytecode) => push_sym(self, Box::new(keccak(bytecode.clone()).unwrap())),
                  None => push_sym(self, Box::new(Expr::Var(format!("CodeHash({})", addr)))),
                }
              }
            });
          } else {
            underrun();
          }
          true
        }
        Op::Blockhash => {
          if let [.., i] = &self.state.stack.clone()[..] {
            match *i.clone() {
              Expr::Lit(block_number) => {
                let current_block_number = self.block.number.clone();
                if block_number.clone() + W256(256, 0) < current_block_number || block_number >= current_block_number {
                  push(self, W256(0, 0));
                } else {
                  let block_number_str = block_number.to_string();
                  push(self, keccak_prime(&block_number_str.as_bytes().to_vec()));
                }
              }
              _ => push_sym(self, Box::new(Expr::BlockHash(i.clone()))),
            }
          } else {
            underrun();
          }
          true
        }
        Op::Jumpdest => {
          next(self, op);
          /*
          OpJumpdest -> burn g_jumpdest next
           */
          true
        }
        Op::Unknown(_) => {
          next(self, op);
          true
        }
        _ => todo!(),
      }
    }
  }
}

fn write_memory(memory: &mut MutableMemory, offset: usize, buf: &Vec<u8>) {
  expand_memory(memory, offset + buf.len());
  // Write buf into memory starting from offset
  for (i, &byte) in buf.iter().enumerate() {
    memory[offset + i] = byte;
  }
}

fn expand_memory(memory: &mut MutableMemory, target_size: usize) {
  let current_size = memory.len();
  if target_size > current_size {
    memory.resize(target_size, 0);
  }
}

fn freeze_memory(memory: &MutableMemory) -> Expr {
  Expr::ConcreteBuf(memory.clone()) // Clone the memory vector to freeze it
}

fn copy_bytes_to_memory(bs: Box<Expr>, size: Box<Expr>, src_offset: Box<Expr>, mem_offset: Box<Expr>, vm: &mut VM) {
  if *size == Expr::Lit(W256(0, 0)) {
    return;
  }

  match &vm.state.memory {
    Memory::ConcreteMemory(mem) => {
      match (*bs.clone(), *size.clone(), *src_offset.clone(), *mem_offset.clone()) {
        (Expr::ConcreteBuf(b), Expr::Lit(size_val), Expr::Lit(src_offset_val), Expr::Lit(mem_offset_val)) => {
          let src = if src_offset_val >= (W256(b.len() as u128, 0)) {
            vec![0; size_val.0 as usize]
          } else {
            let mut src_tmp = b[(src_offset_val.0 as usize)..].to_vec();
            src_tmp.resize(size_val.0 as usize, 0);
            src_tmp
          };
          if let Some(concrete_mem) = vm.state.memory.as_mut_concrete_memory() {
            write_memory(concrete_mem, mem_offset_val.0 as usize, &src);
          }
        }
        _ => {
          // Copy out and move to symbolic memory
          let buf = freeze_memory(&mem);
          vm.state.memory = Memory::SymbolicMemory(copy_slice(src_offset, mem_offset, size, bs, Box::new(buf)))
        }
      }
    }
    Memory::SymbolicMemory(mem) => {
      vm.state.memory = Memory::SymbolicMemory(copy_slice(src_offset, mem_offset, size, bs, Box::new(mem.clone())))
    }
  }
}

fn execute_precompile(
  _pre_compile_addr: Addr,
  _gas: Gas,
  _in_offset: Expr,
  _in_size: Expr,
  _out_offset: Expr,
  _out_size: Expr,
  _xs: Vec<Expr>,
) {
  // Implement precompile logic
}

fn fetch_account<F: FnOnce(&Contract)>(vm: &mut VM, addr: &Expr, f: F) {
  // Implement account fetching logic
  match vm.env.contracts.get(&addr.clone()) {
    Some(c) => f(c),
    None => match addr.clone() {
      Expr::SymAddr(_) => {
        vm.result = Some(VMResult::Unfinished(PartialExec::UnexpectedSymbolicArg {
          pc: vm.state.pc,
          msg: "trying to access a symbolic address that isn't already present in storage".to_string(),
          args: vec![addr.clone()],
        }))
      }
      Expr::LitAddr(a) => match vm.cache.fetched.get(&a) {
        Some(c) => {
          *vm.env.contracts.entry(addr.clone()).or_insert(empty_contract()) = c.clone();
          f(c)
        }
        None => {
          // let base = vm.config.base_state.clone();
          vm.result = Some(VMResult::HandleEffect);
        }
      },
      Expr::GVar(_) => panic!("unexpected GVar"),
      Expr::Mempty => {}
      _ => panic!("unexpected expr in `fetch_account`: addr={}", addr),
    },
  }
}

fn touch_account(vm: &mut VM, addr: &Expr) {
  // Implement account touching logic
  vm.tx.substate.touched_accounts.push(Box::new(addr.clone()));
}

fn vm_error(error: &str) {
  panic!("{}", error.to_string())
}

// FrameResult definition
#[derive(Debug, Clone)]
enum FrameResult {
  FrameReturned(Expr),
  FrameReverted(Expr),
  FrameErrored(EvmError),
}

// This function defines how to pop the current stack frame in either of the ways specified by 'FrameResult'.
// It also handles the case when the current stack frame is the only one;
// in this case, we set the final '_result' of the VM execution.
fn finish_frame(vm: &mut VM, result: FrameResult) -> bool {
  match vm.frames.clone().as_slice() {
    // Is the current frame the only one?
    [] => {
      match result.clone() {
        FrameResult::FrameReturned(output) => vm.result = Some(VMResult::VMSuccess(output)),
        FrameResult::FrameReverted(buffer) => vm.result = Some(VMResult::VMFailure(EvmError::Revert(Box::new(buffer)))),
        FrameResult::FrameErrored(e) => vm.result = Some(VMResult::VMFailure(e)),
      }
      false
      //vm.finalize();
    }
    // Are there some remaining frames?
    [remaining_frames @ .., next_frame] => {
      // Insert a debug trace.
      vm.traces.push(match result.clone() {
        FrameResult::FrameErrored(e) => with_trace_location(vm, TraceData::ErrorTrace(e)),
        FrameResult::FrameReverted(e) => with_trace_location(vm, TraceData::ErrorTrace(EvmError::Revert(Box::new(e)))),
        FrameResult::FrameReturned(output) => {
          with_trace_location(vm, TraceData::ReturnTrace(output, next_frame.context.clone()))
        }
      });
      // Pop to the previous level of the debug trace stack.
      // vm.traces.pop();

      let old_state = vm.state.clone();
      // Pop the top frame.
      vm.frames = remaining_frames.to_vec();
      // Install the state of the frame to which we shall return.
      vm.state = next_frame.state.clone();

      // Now dispatch on whether we were creating or calling,
      // and whether we shall return, revert, or internalError (six cases).
      match &next_frame.context {
        // Were we calling?
        FrameContext::CallContext {
          target: _,
          context: _,
          offset,
          size,
          codehash: _,
          abi: _,
          calldata: _,
          callreversion,
          substate,
        } => {
          // TODO: substate'' = over #touchedAccounts (maybe id cons (find (LitAddr 3 ==) touched)) substate'
          let _touched_accounts = vm.tx.substate.touched_accounts.clone();
          let _substate_modified = substate.clone(); //touch_address(3);

          match result.clone() {
            // Case 1: Returning from a call?
            FrameResult::FrameReturned(output) => {
              vm.state.returndata = Box::new(output.clone());
              copy_call_bytes_to_memory(vm, Box::new(output), Box::new(size.clone()), Box::new(offset.clone()));
              push(vm, W256(1, 0));
            }
            // Case 2: Reverting during a call?
            FrameResult::FrameReverted(output) => {
              vm.env.contracts = callreversion.clone();
              vm.tx.substate = substate.clone();
              vm.state.returndata = Box::new(output.clone());
              copy_call_bytes_to_memory(vm, Box::new(output.clone()), Box::new(size.clone()), Box::new(offset.clone()));
              push(vm, W256(0, 0));
            }
            // Case 3: Error during a call?
            FrameResult::FrameErrored(_) => {
              vm.env.contracts = callreversion.clone();
              vm.tx.substate = substate.clone();
              vm.state.returndata = Box::new(Expr::Mempty);
              push(vm, W256(0, 0));
            }
          }
        }
        // Or were we creating?
        // (_, _, reversion, substate)
        FrameContext::CreationContext { address: _, codehash: _, createversion, substate } => {
          let creator = vm.state.contract.clone();
<<<<<<< HEAD
          let createe = old_state.contract.clone(); // oldvm.state.contract
=======
          let createe = vm.state.contract.clone(); // oldvm.state.contract
>>>>>>> eb4e5387
          let mut reversion_prime = createversion.clone(); //createversion.clone();

          for (k, v) in reversion_prime.clone().iter() {
            if *k == *creator {
              let mut v_new = v.clone();
              v_new.nonce = if let Some(n) = v_new.nonce { Some(n + 1) } else { None };
              *reversion_prime.entry(k.clone()).or_insert(empty_contract()) = v_new;
            }
          }

          match result.clone() {
            // Case 4: Returning during a creation?
            FrameResult::FrameReturned(output) => {
              let mut on_contract_code = |contract_code| {
                replace_code(vm, createe.clone(), contract_code);
                vm.state.returndata = Box::new(Expr::Mempty);
                // reclaimRemainingGasAllowance oldVm
                push_addr(vm, *createe.clone());
              };
              match output {
                Expr::ConcreteBuf(bs) => {
                  on_contract_code(ContractCode::RuntimeCode(RuntimeCodeStruct::ConcreteRuntimeCode(Box::new(bs))))
                }
                _ => match to_list(Box::new(output.clone())) {
                  None => {
                    vm.result = Some(VMResult::Unfinished(PartialExec::UnexpectedSymbolicArg {
                      pc: vm.state.pc.clone(),
                      msg: "runtime code cannot have an abstract length".to_string(),
                      args: vec![output],
                    }))
                  }
                  Some(new_code) => {
                    on_contract_code(ContractCode::RuntimeCode(RuntimeCodeStruct::SymbolicRuntimeCode(new_code)))
                  }
                },
              }
            }
            // Case 5: Reverting during a creation?
            FrameResult::FrameReverted(output) => {
              vm.env.contracts = reversion_prime;
              vm.tx.substate = substate.clone();
              vm.state.returndata = Box::new(output.clone());
              push(vm, W256(0, 0));
            }
            // Case 6: Error during a creation?
            FrameResult::FrameErrored(_) => {
              vm.env.contracts = reversion_prime;
              vm.tx.substate = substate.clone();
              vm.state.returndata = Box::new(Expr::Mempty);
              push(vm, W256(0, 0));
            }
          }
        }
      }
      true
    }
  }
}

pub fn opslen(code: &ContractCode) -> usize {
  match code {
    ContractCode::InitCode(conc, _) => conc.len(),
    ContractCode::RuntimeCode(RuntimeCodeStruct::ConcreteRuntimeCode(data)) => data.len(),
    _ => 0,
  }
}

fn limit_stack<F: FnOnce()>(n: usize, stack_len: usize, f: F) {
  // Implement stack limit check
  if stack_len + n > 1024 {
    panic!("stack limit exceeded")
  } else {
    f()
  }
}

fn burn<F: FnOnce()>(vm: &mut VM, _gas: u64, f: F) {
  match vm.state.gas {
    Gas::Symbolic => f(),
    Gas::Concerete(_available_gas_val) => match vm.burned {
      Gas::Symbolic => f(),
      Gas::Concerete(_burned_gas_val) => {
        f()
        /*
        info!("burned_gas_val: {}, available_gas_val {}", burned_gas_val, available_gas_val);
        if gas <= available_gas_val {
          vm.state.gas = Gas::Concerete(available_gas_val - gas);
          vm.burned = Gas::Concerete(burned_gas_val + gas);
          f()
        } else {
          panic!("out of gas")
        }*/
      }
    },
  };
}

/*
fn burn_sha3<F: FnOnce()>(vm: &mut VM, x_size: Expr, schedule: FeeSchedule, f: F) {
  let cost = match x_size {
    Expr::Lit(c) => schedule.g_sha3 + schedule.g_sha3word * (((c.0 as u64) + 31) / 32),
    _ => panic!("illegal expression"),
  };
  burn(vm, cost, f)
}*/

fn burn_codecopy<F: FnOnce()>(vm: &mut VM, n: Expr, schedule: FeeSchedule, f: F) {
  let max_word64 = u64::MAX;
  let cost = match n {
    Expr::Lit(c) => {
      if (c.0 as u64) <= (max_word64 - (schedule.g_verylow as u64)) / ((schedule.g_copy as u64) * 32) {
        schedule.g_verylow + schedule.g_copy * (((c.0 as u64) + 31) / 32)
      } else {
        panic!("overflow")
      }
    }
    _ => panic!("illegal expression"),
  };
  burn(vm, cost, f)
}

fn ceil_div(x: u64, y: u64) -> u64 {
  (x + y - 1) / y
}

fn burn_calldatacopy<F: FnOnce()>(vm: &mut VM, x_size: Expr, schedule: FeeSchedule, f: F) {
  let cost = match x_size {
    Expr::Lit(c) => schedule.g_verylow + schedule.g_copy * ceil_div(c.0 as u64, 32),
    _ => panic!("illegal expression"),
  };
  burn(vm, cost, f)
}

fn burn_extcodecopy<F: FnOnce()>(vm: &mut VM, ext_account: Expr, code_size: Expr, schedule: FeeSchedule, f: F) {
  let ceiled_c = match code_size {
    Expr::Lit(c) => ceil_div(c.0 as u64, 32),
    _ => panic!("illegal expression"),
  };

  let cost = match ext_account {
    Expr::LitAddr(_) => {
      let acc = access_account_for_gas(vm, ext_account);
      let acc_cost = if acc { schedule.g_warm_storage_read } else { schedule.g_cold_account_access };
      acc_cost + schedule.g_copy * ceiled_c
    }
    _ => panic!("illegal expression"),
  };
  burn(vm, cost, f)
}

fn not_static<F: FnOnce()>(vm: &mut VM, f: F) {
  if vm.state.static_flag {
    panic!("vmError StateChangeWhileStatic")
  } else {
    f()
  }
}

fn access_account_for_gas(vm: &mut VM, addr: Expr) -> bool {
  let accessed = vm.tx.substate.accessed_addresses.contains(&addr);
  vm.tx.substate.accessed_addresses.insert(addr);
  accessed
}

fn access_storage_for_gas(vm: &mut VM, addr: Expr, key: Expr) -> bool {
  let accessd_str_keys = &vm.tx.substate.accessed_storage_keys;
  match maybe_lit_word(key) {
    Some(litword) => {
      let accessed = accessd_str_keys.contains(&(addr.clone(), litword.clone()));
      vm.tx.substate.accessed_storage_keys.insert((addr, litword));
      accessed
    }
    _ => false,
  }
}

fn next(vm: &mut VM, op: u8) {
  vm.state.pc += op_size(op);
}

fn push(vm: &mut VM, val: W256) {
  push_sym(vm, Box::new(Expr::Lit(val)))
}

fn push_sym(vm: &mut VM, expr: Box<Expr>) {
  vm.state.stack.push(expr);
}

fn memory_cost(schedule: &FeeSchedule, byte_count: u64) -> u64 {
  let word_count = ceil_div(byte_count, 32);
  let linear_cost = schedule.g_memory * word_count;
  let quadratic_cost = (word_count * word_count) / 512;
  linear_cost + quadratic_cost
}

fn access_unbounded_memory_range(vm: &mut VM, f: u64, l: u64, continue_fn: impl Fn()) {
  if l == 0 {
    continue_fn();
  } else {
    let m0 = vm.state.memory_size;
    let fees = &vm.block.schedule;
    let m1 = 32 * ((m0.max(f + l) + 31) / 32); // ceilDiv equivalent
    let cost_diff = memory_cost(fees, m1) - memory_cost(fees, m0);
    burn(vm, cost_diff, || {});
    vm.state.memory_size = m1;
    continue_fn();
  }
}

fn access_memory_range(vm: &mut VM, offs: Expr, sz: Expr, continue_fn: impl Fn()) {
  match (offs, sz) {
    (Expr::Lit(W256(0, 0)), Expr::Lit(W256(0, 0))) => continue_fn(),
    (Expr::Lit(offs), Expr::Lit(sz)) => match ((offs.0 as u64), (sz.0 as u64)) {
      (offs64, sz64) if offs64.checked_add(sz64).is_some() && offs64 < 0x0fffffff && sz64 < 0x0fffffff => {
        access_unbounded_memory_range(vm, offs64, sz64, continue_fn);
      }
      _ => panic!("illegal overflow error"),
    },
    _ => continue_fn(),
  }
}

fn access_memory_word(vm: &mut VM, x: Expr, continue_fn: impl Fn()) {
  access_memory_range(vm, x, Expr::Lit(W256(32, 0)), continue_fn);
}

fn copy_call_bytes_to_memory(vm: &mut VM, bs: Box<Expr>, size: Box<Expr>, y_offset: Box<Expr>) {
  let size_min = emin(size, Box::new(buf_length(*bs.clone())));
  copy_bytes_to_memory(bs, Box::new(size_min), Box::new(Expr::Lit(W256(0, 0))), y_offset, vm);
}

fn read_memory(vm: &mut VM, offset_: Expr, size_: Expr) -> Expr {
  match &vm.state.memory {
    Memory::ConcreteMemory(mem) => match (simplify(Box::new(offset_.clone())), simplify(Box::new(size_.clone()))) {
      (Expr::Lit(offset_val), Expr::Lit(size_val)) => {
        if size_val.clone() > MAX_BYTES
          || offset_val.clone() + size_val.clone() > MAX_BYTES
          || offset_val >= W256(mem.len() as u128, 0)
        {
          Expr::ConcreteBuf(vec![0; size_val.0 as usize])
        } else {
          let mem_size: usize = mem.len();
          let (from_mem_size, past_end) = if offset_val.clone() + size_val.clone() > W256(mem_size as u128, 0) {
            (
              W256(mem_size as u128, 0) - offset_val.clone(),
              offset_val.clone() + size_val.clone() - W256(mem_size as u128, 0),
            )
          } else {
            (size_val, W256(0, 0))
          };

          let mut data_from_mem: Vec<u8> =
            mem.clone()[(offset_val.0 as usize)..(offset_val.0 as usize) + (from_mem_size.0 as usize)].to_vec();
          let pad = vec![0; past_end.0 as usize];
          data_from_mem.extend(pad);
          Expr::ConcreteBuf(data_from_mem)
        }
      }
      _ => {
        let buf = freeze_memory(mem);
        copy_slice(
          Box::new(offset_),
          Box::new(Expr::Lit(W256(0, 0))),
          Box::new(size_),
          Box::new(buf),
          Box::new(Expr::Mempty),
        )
      }
    },
    Memory::SymbolicMemory(mem) => copy_slice(
      Box::new(offset_),
      Box::new(Expr::Lit(W256(0, 0))),
      Box::new(size_),
      Box::new(mem.clone()),
      Box::new(Expr::Mempty),
    ),
  }
}

fn burn_log(_size: &Expr, _n: u8, _f: impl FnOnce()) {
  // Implement log burning logic
}

fn trace_top_log(_logs: Vec<Expr>) {
  // Implement log tracing logic
}

fn stack_op2(vm: &mut VM, gas: u64, op: &str) -> bool {
  //if let Some((a, b)) = vm.state.stack.split_last().and_then(|(a, rest)| rest.split_last().map(|(b, _)| (a, b))) {
  if let [xs @ .., b, a] = &vm.state.stack[..] {
    let res = match op {
      "add" => Box::new(Expr::Add(a.clone(), b.clone())),
      "mul" => Box::new(Expr::Mul(a.clone(), b.clone())),
      "sub" => Box::new(Expr::Sub(a.clone(), b.clone())),
      "div" => Box::new(Expr::Div(a.clone(), b.clone())),
      "sdiv" => Box::new(Expr::SDiv(a.clone(), b.clone())),
      "nmod" => Box::new(Expr::Mod(a.clone(), b.clone())),
      "smod" => Box::new(Expr::SMod(a.clone(), b.clone())),
      "lt" => Box::new(Expr::LT(a.clone(), b.clone())),
      "gt" => Box::new(Expr::GT(a.clone(), b.clone())),
      "slt" => Box::new(Expr::SLT(a.clone(), b.clone())),
      "sgt" => Box::new(Expr::SGT(a.clone(), b.clone())),
      "eq" => Box::new(Expr::Eq(a.clone(), b.clone())),
      "and" => Box::new(Expr::And(a.clone(), b.clone())),
      "or" => Box::new(Expr::Or(a.clone(), b.clone())),
      "xor" => Box::new(Expr::Xor(a.clone(), b.clone())),
      //"byte" => Box::new(Expr::Byte(a.clone(), b.clone())),
      "shl" => Box::new(Expr::SHL(a.clone(), b.clone())),
      "shr" => Box::new(Expr::SHR(a.clone(), b.clone())),
      "sar" => Box::new(Expr::SAR(a.clone(), b.clone())),
      _ => Box::new(Expr::Mempty),
    };
    vm.state.stack = xs.to_vec();
    vm.state.stack.push(res);
  } else {
    underrun();
  }
  next(vm, 1);
  burn(vm, gas, || {});
  true
}

fn stack_op3(vm: &mut VM, gas: u64, op: &str) -> bool {
  if let [xs @ .., c, b, a] = &vm.state.stack[..] {
    // burn(gas)
    let res = match op {
      "addmod" => Box::new(Expr::AddMod(a.clone(), b.clone(), c.clone())),
      "mulmod" => Box::new(Expr::MulMod(a.clone(), b.clone(), c.clone())),
      _ => Box::new(Expr::Mempty),
    };
    vm.state.stack = xs.to_vec();
    vm.state.stack.push(res);
  } else {
    underrun();
  }
  next(vm, 1);
  burn(vm, gas, || {});
  true
}

fn stack_op1(vm: &mut VM, gas: u64, op: &str) -> bool {
  if let [xs @ .., a] = &vm.state.stack[..] {
    // burn(gas)
    let res = match op {
      "iszero" => Box::new(Expr::IsZero(a.clone())),
      "not" => Box::new(Expr::Not(a.clone())),
      "calldataload" => read_word(a.clone(), Box::new(*vm.state.calldata.clone())), // Box::new(Expr::Mempty),
      _ => Box::new(Expr::Mempty),
    };
    vm.state.stack = xs.to_vec();
    vm.state.stack.push(res);
  } else {
    underrun();
  }
  next(vm, 1);
  burn(vm, gas, || {});
  true
}

/*
forceAddr :: VMOps t => Expr EWord -> String -> (Expr EAddr -> EVM t s ()) -> EVM t s ()
forceAddr n msg continue = case wordToAddr n of
  Nothing -> do
    vm <- get
    partial $ UnexpectedSymbolicArg vm.state.pc msg (wrap [n])
  Just c -> continue c
*/

fn force_addr<F: FnOnce(Expr)>(vm: &mut VM, n: &Expr, msg: &str, f: F) {
  // Implement address forcing logic
  match word_to_addr(Box::new(n.clone())) {
    Some(c) => f(c),
    None => {
      vm.result = Some(VMResult::Unfinished(PartialExec::UnexpectedSymbolicArg {
        pc: vm.state.pc,
        msg: msg.to_string(),
        args: vec![n.clone()],
      }))
    }
  }
}

fn force_concrete<F: FnOnce(W256)>(vm: &mut VM, n: &Expr, msg: &str, f: F) -> bool {
  // Implement address forcing logic
  match maybe_lit_word(n.clone()) {
    Some(c) => {
      f(c);
      true
    }
    None => {
      vm.result = Some(VMResult::Unfinished(PartialExec::UnexpectedSymbolicArg {
        pc: vm.state.pc,
        msg: msg.to_string(),
        args: vec![n.clone()],
      }));
      false
    }
  }
}

fn force_concrete_buf<F: FnOnce(ByteString)>(vm: &mut VM, b: &Expr, msg: &str, f: F) {
  // Implement address forcing logic
  match b {
    Expr::ConcreteBuf(b_) => f(b_.to_vec()),
    _ => {
      vm.result = Some(VMResult::Unfinished(PartialExec::UnexpectedSymbolicArg {
        pc: vm.state.pc,
        msg: msg.to_string(),
        args: vec![b.clone()],
      }))
    }
  }
}

fn access_and_burn(_addr: &Expr, _f: impl FnOnce()) {
  // Implement access and burn logic
}

fn underrun() {
  panic!("stack underrun")
}

fn push_addr(vm: &mut VM, addr: Expr) {
  match addr {
    Expr::LitAddr(x) => vm.state.stack.push(Box::new(Expr::Lit(x))),
    Expr::SymAddr(_) => vm.state.stack.push(Box::new(Expr::WAddr(Box::new(addr)))),
    Expr::GVar(_) => panic!("Unexpected GVar"),
    _ => panic!("Unexpected Expr={}", addr),
  }
}

fn internal_error(msg: &str) {
  panic!("{}", msg)
}

fn concatenate_bufs(a: &Expr, b: &Expr) -> Expr {
  match (a, b) {
    (Expr::ConcreteBuf(a_buf), Expr::ConcreteBuf(b_buf)) => {
      let mut result = a_buf.clone();
      result.extend(b_buf.clone());
      Expr::ConcreteBuf(result)
    }
    _ => a.clone(),
  }
}

fn to_buf(code: &ContractCode) -> Option<Expr> {
  match code {
    ContractCode::InitCode(ops, args) => Some(concatenate_bufs(&Expr::ConcreteBuf(ops.to_vec()), &args.clone())),
    ContractCode::RuntimeCode(RuntimeCodeStruct::ConcreteRuntimeCode(ops)) => Some(Expr::ConcreteBuf(ops.to_vec())),
    ContractCode::RuntimeCode(RuntimeCodeStruct::SymbolicRuntimeCode(_)) => todo!(),
    _ => None,
  }
}

// Define other necessary structs, enums, and functions here...
/*
instance Semigroup (Expr Buf) where
  (ConcreteBuf a) <> (ConcreteBuf b) = ConcreteBuf $ a <> b
  a <> b = copySlice (Lit 0) (bufLength a) (bufLength b) b a
*/

pub fn hashcode(cc: &ContractCode) -> Expr {
  match cc {
    ContractCode::UnKnownCode(a) => Expr::CodeHash(a.clone()),
    ContractCode::InitCode(ops, _args) => keccak(Expr::ConcreteBuf(*ops.clone())).unwrap(),
    ContractCode::RuntimeCode(RuntimeCodeStruct::ConcreteRuntimeCode(ops)) => {
      keccak(Expr::ConcreteBuf(*ops.clone())).unwrap()
    }
    ContractCode::RuntimeCode(RuntimeCodeStruct::SymbolicRuntimeCode(ops)) => keccak(from_list(ops.clone())).unwrap(),
  }
}

fn codelen(cc: &ContractCode) -> Expr {
  match cc {
    ContractCode::UnKnownCode(a) => Expr::CodeSize(a.clone()),
    ContractCode::InitCode(_, _) => match to_buf(cc) {
      Some(b) => buf_length(b),
      None => panic!("impossible"),
    },
    ContractCode::RuntimeCode(RuntimeCodeStruct::ConcreteRuntimeCode(ops)) => Expr::Lit(W256(ops.len() as u128, 0)),
    ContractCode::RuntimeCode(RuntimeCodeStruct::SymbolicRuntimeCode(ops)) => Expr::Lit(W256(ops.len() as u128, 0)),
  }
}

pub fn get_code_location(vm: &VM) -> CodeLocation {
  (*vm.state.contract.clone(), vm.state.pc as i64)
}

pub fn access_storage<F>(vm: &mut VM, addr: Expr, slot: Expr, continue_fn: F)
where
  F: FnOnce(Expr),
{
  let slot_conc = conc_keccak_simp_expr(Box::new(slot.clone()));
  match vm.env.contracts.get(&addr) {
    Some(c) => match read_storage(Box::new(slot.clone()), Box::new(c.storage.clone())) {
      Some(x) => match read_storage(Box::new(slot_conc.clone()), Box::new(c.storage.clone())) {
        Some(_) => continue_fn(x),
        None => rpc_call(vm, addr, slot.clone(), c.clone(), slot_conc.clone(), continue_fn),
      },
      None => rpc_call(vm, addr, slot.clone(), c.clone(), slot_conc, continue_fn),
    },
    None => {
      fetch_account(vm, &addr.clone(), |_| {});
      access_storage(vm, addr, slot, continue_fn)
    }
  }
}

fn rpc_call<F>(vm: &mut VM, addr: Expr, slot: Expr, c: Contract, slot_conc: Expr, continue_fn: F)
where
  F: FnOnce(Expr),
{
  if c.external {
    if let Some(addr_) = maybe_lit_addr(addr.clone()) {
      if force_concrete(vm, &slot_conc.clone(), "cannot read symbolic slots via RPC", |_| {}) {
        match vm.cache.fetched.clone().get(&addr_) {
          Some(fetched) => match read_storage(Box::new(slot), Box::new(fetched.storage.clone())) {
            Some(val) => continue_fn(val),
            None => mk_query(vm, addr, maybe_lit_word(slot_conc.clone()).unwrap().0 as u64, continue_fn),
          },
          None => internal_error("contract marked external not found in cache"),
        }
      }
    } else {
      vm.result = Some(VMResult::Unfinished(PartialExec::UnexpectedSymbolicArg {
        pc: vm.state.pc,
        msg: "cannot read storage from symbolic addresses via rpc".to_string(),
        args: vec![addr.clone()],
      }));
    }
  } else {
    vm.env.contracts.entry(addr).or_insert(empty_contract()).storage = write_storage(
      Box::new(slot),
      Box::new(Expr::Lit(W256(0, 0))),
      Box::new(vm.env.contracts.get(&addr).unwrap().storage.clone()),
    );
    continue_fn(Expr::Lit(W256(0, 0)))
  }
}

/*
query :: Query t s -> EVM t s ()
query = assign #result . Just . HandleEffect . Query
*/

// fn query(q: Query) {}

fn mk_query<F>(_vm: &mut VM, addr: Expr, _slot: u64, _continue_fn: F)
where
  F: FnOnce(Expr),
{
  let _a = if let Expr::LitAddr(a_) = addr { a_ } else { panic!("unuexpected expr") };
  /*
  let q = Query::PleaseFetchSlot(
    a,
    W256(slot as u128, 0),
    Box::new(|x| {
      vm.cache.fetched.entry(a).or_insert(empty_contract()).storage =
        write_storage(Expr::Lit(W256(slot as u128, 0)), Expr::Lit(x), vm.cache.fetched.get(&a).unwrap().storage);
      // modify_storage(addr.clone(), slot, Expr::Lit(x))?;
      vm.env.contracts.entry(addr).or_insert(empty_contract()).storage =
        write_storage(Expr::Lit(W256(slot as u128, 0)), Expr::Lit(x), vm.env.contracts.get(&addr).unwrap().storage);
      vm.result = None;
      continue_fn(Expr::Lit(x))
    }),
  );
  */
}

fn is_precompile_addr(_addr: &Expr) -> bool {
  // Dummy implementation
  false
}

// General call implementation ("delegateCall")
fn general_call(
  vm: &mut VM,
  op: u8,
  this: Contract,
  gas_given: Gas,
  x_to: Expr,
  x_context: Expr,
  x_value: Expr,
  x_in_offset: Expr,
  x_in_size: Expr,
  x_out_offset: Expr,
  x_out_size: Expr,
  xs: Vec<Box<Expr>>,
  continue_fn: impl FnOnce(Expr),
  max_num_iterations: u32,
) {
  if is_precompile_addr(&x_to) {
    force_concrete_addr2(
      vm,
      (x_to, x_context),
      "Cannot call precompile with symbolic addresses".to_string(),
      |(_x_to, _x_context)| {
        /*
        precompiled_contract(
          vm,
          &this,
          gas_given,
          x_to,
          x_context,
          x_value,
          x_in_offset,
          x_in_size,
          x_out_offset,
          x_out_size,
          xs,
        );
        */
      },
    );
  } else if x_to == cheat_code() {
    vm.state.stack = xs;
    todo!()
    // cheat(vm, x_in_offset, x_in_size, x_out_offset, x_out_size);
  } else {
    let mut x_gas = Gas::Concerete(0);
    call_checks(
      vm,
      op,
      &this,
      gas_given,
      x_context.clone(),
      x_to.clone(),
      x_value.clone(),
      x_in_offset.clone(),
      x_in_size.clone(),
      x_out_offset.clone(),
      x_out_size.clone(),
      &xs,
      |x_gas_| x_gas = x_gas_,
      max_num_iterations,
    );
    let mut target_code = ContractCode::UnKnownCode(Box::new(Expr::Mempty));
    let mut taregt_codehash = Expr::Mempty;
    fetch_account(vm, &x_to.clone(), |target| {
      target_code = target.code.clone();
      taregt_codehash = target.codehash.clone();
    });
    match target_code {
      ContractCode::UnKnownCode(_) => {
        vm.result = Some(VMResult::Unfinished(PartialExec::UnexpectedSymbolicArg {
          pc: vm.state.pc,
          msg: "call target has unknown code".to_string(),
          args: vec![x_to.clone()],
        }));
      }
      _ => {
        //burn(vm, 0, || {});
        let calldata = read_memory(vm, x_in_offset.clone(), x_in_size);
        let abi = maybe_lit_word(read_bytes(
          4,
          Box::new(Expr::Lit(W256(0, 0))),
          Box::new(read_memory(vm, x_in_offset, Expr::Lit(W256(4, 0)))),
        ));

        // warn!("abi: {}", abi.clone().unwrap().to_hex());
        let new_context = FrameContext::CallContext {
          target: x_to.clone(),
          context: x_context.clone(),
          offset: x_out_offset,
          size: x_out_size,
          codehash: taregt_codehash,
          callreversion: vm.env.contracts.clone(),
          substate: vm.tx.substate.clone(),
          abi,
          calldata: calldata.clone(),
        };
        vm.traces.push(with_trace_location(vm, TraceData::FrameTrace(new_context.clone())));
        next(vm, op);
        // save the current state
        let mut cur_state = vm.state.clone();
        cur_state.stack = xs;
        vm.frames.push(Frame { state: cur_state, context: new_context.clone() });
        // update the state
        let new_memory = Memory::ConcreteMemory(vec![]);
        let cleared_init_code = match target_code {
          ContractCode::InitCode(_, _) => ContractCode::InitCode(Box::new(vec![]), Box::new(Expr::Mempty)),
          a => a.clone(),
        };
        vm.state = FrameState {
          gas: x_gas.clone(),
          pc: 0,
          base_pc: vm.state.base_pc,
          code: cleared_init_code,
          code_contract: Box::new(x_to.clone()),
          stack: vec![],
          memory: new_memory,
          memory_size: 0,
          returndata: Box::new(Expr::Mempty),
          calldata: Box::new(calldata.clone()),
          contract: vm.state.contract.clone(),
          callvalue: vm.state.callvalue.clone(),
          caller: vm.state.caller.clone(),
          static_flag: vm.state.static_flag.clone(),
          prev_model: None,
        };
        continue_fn(x_to);
      }
    }
  }
}

fn create(
  vm: &mut VM,
  op: u8,
  self_addr: Expr,
  this: Contract,
  x_size: Expr,
  x_gas: Gas,
  x_value: Expr,
  xs: Vec<Box<Expr>>,
  new_addr: Expr,
  init_code: Expr,
  max_num_iterations: u32,
  vm_queue: &mut Vec<VM>,
) {
  let x_size_val = match x_size {
    Expr::Lit(v) => v,
    _ => W256(0, 0),
  };
  if x_size_val > vm.block.max_code_size.clone() * W256(2, 0) {
    vm.state.stack = xs;
    vm.state.stack.push(Box::new(Expr::Lit(W256(0, 0))));
    vm.state.returndata = Box::new(Expr::Mempty);
    // vm_error(EvmError::MaxInitCodeSizeExceeded(vm0.block.max_code_size * 2, x_size));
  } else if this.nonce == Some(u64::max_value()) {
    vm.state.stack = xs;
    vm.state.stack.push(Box::new(Expr::Lit(W256(0, 0))));
    vm.state.returndata = Box::new(Expr::Mempty);
    vm.traces.push(with_trace_location(vm, TraceData::ErrorTrace(EvmError::NonceOverflow)));
    next(vm, op);
  } else if vm.frames.len() >= 1024 {
    vm.state.stack = xs;
    vm.state.stack.push(Box::new(Expr::Lit(W256(0, 0))));
    vm.state.returndata = Box::new(Expr::Mempty);
    vm.traces.push(with_trace_location(vm, TraceData::ErrorTrace(EvmError::CallDepthLimitReached)));
    next(vm, op);
  } else if collision(vm.env.contracts.get(&new_addr).cloned()) {
    let x_gas_val = if let Gas::Concerete(g) = x_gas { g } else { 0 };
    burn(vm, x_gas_val, || {});
    vm.state.stack = xs;
    vm.state.stack.push(Box::new(Expr::Lit(W256(0, 0))));
    vm.state.returndata = Box::new(Expr::Mempty);
    let n = vm.env.contracts.entry(self_addr.clone()).or_insert(empty_contract()).nonce;
    let new_nonce = if let Some(n_) = n { Some(n_ + 1) } else { None };
    vm.env.contracts.entry(self_addr).or_insert(empty_contract()).nonce = new_nonce;
    next(vm, op);
  } else {
    let mut condition = BranchReachability::NONE;
    let else_vm_ = branch(
      vm,
      Box::new(gt(Box::new(x_value.clone()), Box::new(this.balance.clone()))),
      |condition_| Ok(condition = condition_),
      max_num_iterations,
    );
    if condition == BranchReachability::ONLYTHEN || condition == BranchReachability::BOTH {
<<<<<<< HEAD
      // not enough balance
      vm.state.stack = xs.clone();
=======
      vm.state.stack = xs;
>>>>>>> eb4e5387
      vm.state.stack.push(Box::new(Expr::Lit(W256(0, 0))));
      vm.state.returndata = Box::new(Expr::Mempty);
      vm.traces.push(with_trace_location(
        vm,
        TraceData::ErrorTrace(EvmError::BalanceTooLow(Box::new(x_value.clone()), Box::new(this.balance.clone()))),
      ));
      next(vm, op);
      touch_account(vm, &self_addr.clone());
      touch_account(vm, &new_addr.clone());
    }
    if condition == BranchReachability::ONLYELSE || condition == BranchReachability::BOTH {
      {
        let mut else_vm = else_vm_.unwrap();
        burn(&mut else_vm, 0, || {});
        match parse_init_code(init_code.clone()) {
          None => {
            next(&mut else_vm, op);
            else_vm.result = Some(VMResult::Unfinished(PartialExec::UnexpectedSymbolicArg {
              pc: else_vm.state.pc,
              msg: "initcode must have a concrete prefix".to_string(),
              args: vec![],
            }));
          }
          Some(c) => {
            let new_contract = initial_contract(c.clone());
            let new_context = FrameContext::CreationContext {
              address: new_addr.clone(),
              codehash: new_contract.codehash.clone(),
              createversion: else_vm.env.contracts.clone(),
              substate: else_vm.tx.substate.clone(),
            };

            let old_acc = else_vm.env.contracts.get(&new_addr).cloned();
            let old_bal = old_acc.map_or(Expr::Lit(W256(0, 0)), |acc| acc.balance.clone());
            else_vm.env.contracts.insert(new_addr.clone(), Contract { balance: old_bal.clone(), ..new_contract });
            else_vm.env.contracts.insert(self_addr.clone(), Contract { nonce: this.nonce.map(|n| n + 1), ..this });

            let _ = transfer(&mut else_vm, self_addr.clone(), new_addr.clone(), x_value.clone(), max_num_iterations);
            else_vm.traces.push(with_trace_location(&else_vm, TraceData::FrameTrace(new_context.clone())));
            next(&mut else_vm, op);

            else_vm.state.stack = xs.clone();
            else_vm.frames.push(Frame { state: else_vm.state.clone(), context: new_context.clone() });

            let state = blank_state();
            else_vm.state = FrameState {
              contract: Box::new(new_addr.clone()),
              code_contract: Box::new(new_addr.clone()),
              code: c.clone(),
              callvalue: Box::new(x_value.clone()),
              caller: Box::new(self_addr.clone()),
              gas: x_gas.clone(),
              stack: else_vm.state.stack,
              ..state
            };
          }
        }
        vm_queue.push(else_vm);
      }
    }
  }
}

/*
fn force_concrete_addr<F>(vm: &mut VM, n: Expr, msg: String, continue_fn: F)
where
  F: FnOnce(Addr),
{
  match maybe_lit_addr(n.clone()) {
    None => {
      vm.result =
        Some(VMResult::Unfinished(PartialExec::UnexpectedSymbolicArg { pc: vm.state.pc, msg, args: vec![n] }));
    }
    Some(c) => continue_fn(c),
  }
}
*/

fn force_concrete_addr2<F>(vm: &mut VM, addrs: (Expr, Expr), msg: String, continue_fn: F)
where
  F: FnOnce((Addr, Addr)),
{
  match (maybe_lit_addr(addrs.0.clone()), maybe_lit_addr(addrs.1.clone())) {
    (Some(c), Some(d)) => continue_fn((c, d)),
    _ => {
      vm.result = Some(VMResult::Unfinished(PartialExec::UnexpectedSymbolicArg {
        pc: vm.state.pc,
        msg,
        args: vec![addrs.0, addrs.1],
      }));
    }
  }
}

fn codeloc(vm: &VM) -> CodeLocation {
  (*vm.state.contract.clone(), vm.state.pc as i64)
}

fn check_jump(vm: &mut VM, x: usize, xs: Vec<Box<Expr>>) -> Result<(), EvmError> {
  match &vm.state.code {
    ContractCode::InitCode(ops, buf_) => match *buf_.clone() {
      Expr::ConcreteBuf(b) if b.len() == 0 => {
        if is_valid_jump_dest(vm, x + vm.state.base_pc) {
          vm.state.stack = xs;
          vm.state.pc = x + vm.state.base_pc;
          return Ok(());
        } else {
          return Err(EvmError::BadJumpDestination);
        }
        // return Ok(());
      }
      _ => {
        if x + vm.state.base_pc > ops.len() {
          vm.result = Some(VMResult::Unfinished(PartialExec::JumpIntoSymbolicCode {
            pc: vm.state.pc,
            jump_dst: x + vm.state.base_pc,
          }));
          return Ok(());
        } else {
          if is_valid_jump_dest(vm, x + vm.state.base_pc) {
            vm.state.stack = xs;
            vm.state.pc = x + vm.state.base_pc;
            return Ok(());
          } else {
            return Err(EvmError::BadJumpDestination);
          }
        }
      }
    },
    _ => {
      if is_valid_jump_dest(vm, x + vm.state.base_pc) {
        vm.state.stack = xs;
        vm.state.pc = x + vm.state.base_pc;
        return Ok(());
      } else {
        return Err(EvmError::BadJumpDestination);
      }
    }
  }
}

fn is_valid_jump_dest(vm: &mut VM, x: usize) -> bool {
  let code = &vm.state.code;
  //let self_addr = vm.state.code_contract.clone();
  //let contract = vm.env.contracts.get(&self_addr).expect("self not found in current contracts");

  let op = match code {
    ContractCode::UnKnownCode(_) => panic!("Cannot analyze jumpdests for unknown code"),
    ContractCode::InitCode(ops, _) => ops.get(x).cloned(),
    ContractCode::RuntimeCode(RuntimeCodeStruct::ConcreteRuntimeCode(ops)) => ops.get(x).cloned(),
    ContractCode::RuntimeCode(RuntimeCodeStruct::SymbolicRuntimeCode(ops)) => {
      ops.get(x).and_then(|byte| maybe_lit_byte(*byte.clone()))
    }
  };

  match op {
    // Some(0x5b) if contract.code_ops[contract.op_idx_map[x as usize] as usize].1 == Op::Jumpdest => true,
    Some(0x5b) => true,
    _ => {
      error!("{}, current pc: 0x{:x}, target pc: 0x{:x}", EvmError::BadJumpDestination, vm.state.pc, x);
      false
    }
  }
}

// Handles transfers of value between accounts
fn transfer(vm: &mut VM, src: Expr, dst: Expr, val: Expr, max_num_iterations: u32) -> Result<(), EvmError> {
  if let Expr::Lit(W256(0, 0)) = val {
    return Ok(());
  }

  let src_balance = vm.env.contracts.get(&src).map(|contract| contract.balance.clone());
  let dst_balance = vm.env.contracts.get(&dst).map(|contract| contract.balance.clone());
  let base_state = vm.config.base_state.clone();

  let mkc = match base_state {
    BaseState::AbstractBase => unknown_contract,
    BaseState::EmptyBase => |_addr| empty_contract(),
  };

  match (src_balance, dst_balance.clone()) {
    // both sender and recipient in state
    (Some(src_bal), Some(_)) => {
      branch(
        vm,
        Box::new(gt(Box::new(val.clone()), Box::new(src_bal.clone()))),
        |cond| {
          if cond == BranchReachability::ONLYTHEN || cond == BranchReachability::BOTH {
            Err(EvmError::BalanceTooLow(Box::new(val.clone()), Box::new(src_bal.clone())))
          } else {
            Ok(())
          }
        },
        max_num_iterations,
      );
      vm.env.contracts.entry(src).or_insert(empty_contract()).balance = sub(Box::new(src_bal), Box::new(val.clone()));
      vm.env.contracts.entry(dst).or_insert(empty_contract()).balance =
        add(Box::new(dst_balance.unwrap()), Box::new(val.clone()));
      Ok(())
    }
    // sender not in state
    (None, Some(_)) => match src {
      Expr::LitAddr(_) => {
        vm.env.contracts.insert(src.clone(), mkc(src.clone()));
        transfer(vm, src, dst, val, max_num_iterations)
      }
      Expr::SymAddr(_) => {
        let pc = vm.state.pc;
        vm.result = Some(VMResult::Unfinished(PartialExec::UnexpectedSymbolicArg {
          pc,
          msg: "Attempting to transfer eth from a symbolic address that is not present in the state".to_string(),
          args: vec![src],
        }));
        Ok(())
      }
      Expr::GVar(_) => panic!("Unexpected GVar"),
      _ => panic!("unexpected error"),
    },
    // recipient not in state
    (_, None) => match dst {
      Expr::LitAddr(_) => {
        vm.env.contracts.insert(dst.clone(), mkc(dst.clone()));
        transfer(vm, src, dst, val, max_num_iterations)
      }
      Expr::SymAddr(_) => {
        let pc = vm.state.pc;
        vm.result = Some(VMResult::Unfinished(PartialExec::UnexpectedSymbolicArg {
          pc: pc,
          msg: "Attempting to transfer eth to a symbolic address that is not present in the state".to_string(),
          args: vec![dst],
        }));
        Ok(())
      }
      Expr::GVar(_) => panic!("Unexpected GVar"),
      _ => panic!("Unexpected Expr={}", dst),
    },
  }
}

fn with_trace_location(vm: &VM, trace_data: TraceData) -> Trace {
  let current_contract = vm.env.contracts.get(&vm.state.code_contract).unwrap();
  let op_ix = current_contract.op_idx_map.get(vm.state.pc).cloned().unwrap_or(0);
  Trace { tracedata: trace_data, contract: current_contract.clone(), op_ix: op_ix }
}

fn account_empty(c: &Contract) -> bool {
  let cc = match &c.code {
    ContractCode::RuntimeCode(RuntimeCodeStruct::ConcreteRuntimeCode(rc)) => rc.len() == 0,
    ContractCode::RuntimeCode(RuntimeCodeStruct::SymbolicRuntimeCode(_b)) => false,
    _ => false,
  };
  cc && c.nonce == Some(0) && c.balance == Expr::Lit(W256(1, 0))
}

pub fn solve_constraints(vm: &VM, pathconds: &Vec<Prop>) -> (bool, Option<String>) {
  let config = Config::default();
  let smt2 = assert_props(&config, pathconds.to_vec());
  let content = format_smt2(&smt2) + "\n\n(check-sat)\n(get-model)";

  let mut hasher = DefaultHasher::new();
  let mut pathconds_str: Vec<String> = pathconds.into_iter().map(|p| format!("{}", format_prop(p))).collect();
  pathconds_str.sort();
  for p in pathconds_str {
    p.hash(&mut hasher);
  }
  let hash_val = hasher.finish();

  let dir_path = Path::new("./.rhoevm");
  if !dir_path.exists() {
    let _ = fs::create_dir_all(&dir_path);
  }
  let file_path = dir_path.join(format!("query-{}-{}-{:x}.smt2", vm.state.pc, pathconds.len(), hash_val));
  let _ = fs::write(file_path.clone(), content);

  let output = Command::new("z3")
    .args(["-smt2", file_path.to_str().unwrap()]) // Pass the arguments to the command
    .stdout(Stdio::piped()) // Capture standard output
    .stderr(Stdio::piped()) // Capture standard error
    .output()
    .unwrap(); // Run the command and capture the output

  if output.status.success() {
    // Convert the standard output to a String
    let stdout = String::from_utf8(output.stdout).unwrap();
    return (stdout[..3] == *"sat", Some(stdout));
  }
  (false, None)
}

#[derive(Debug, Clone, PartialEq, Eq)]
enum BranchReachability {
  ONLYTHEN,
  ONLYELSE,
  BOTH,
  NONE,
}

fn branch<F>(vm: &mut VM, cond: Box<Expr>, continue_fn: F, max_num_iterations: u32) -> Option<VM>
where
  F: FnOnce(BranchReachability) -> Result<(), EvmError>,
{
  let loc = codeloc(vm); // (contract, pc)
  let binding = vm.iterations.clone();
  let itrs_ = binding.get(&loc.clone());
  let mut itr_cnt = 0;
  if let Some(itrs) = itrs_ {
    itr_cnt = itrs.0 + 1;
    *vm.iterations.entry(loc.clone()).or_insert((itrs.0, vm.state.stack.clone())) =
      (itrs.0 + 1, vm.state.stack.clone());
  } else {
    *vm.iterations.entry(loc.clone()).or_insert((0, vm.state.stack.clone())) = (0, vm.state.stack.clone());
  }

  if itr_cnt >= max_num_iterations as i64 {
    warn!("LOOP DETECTED @ PC=0x{}", vm.state.pc);
  }

  let mut new_vm = vm.clone();

  let cond_simp = simplify(cond.clone());
  let cond_simp_conc = conc_keccak_simp_expr(Box::new(cond_simp));
  let then_branch_cond = Prop::PNeg(Box::new(Prop::PEq(cond_simp_conc.clone(), Expr::Lit(W256(0, 0)))));
  let else_branch_cond = Prop::PEq(cond_simp_conc, Expr::Lit(W256(0, 0)));

  vm.constraints_raw_expr.push(cond.clone());
  vm.constraints.push(then_branch_cond);

  new_vm.constraints_raw_expr.push(Box::new(Expr::Not(cond)));
  new_vm.constraints.push(else_branch_cond);
  if itr_cnt >= max_num_iterations as i64 {
    //*new_vm.iterations.entry(loc).or_insert((0, new_vm.state.stack.clone())) = (0, new_vm.state.stack.clone())
  }

  let branchreachability =
    if itr_cnt < max_num_iterations as i64 { BranchReachability::BOTH } else { BranchReachability::ONLYELSE };
  let _ = continue_fn(branchreachability);

  Some(new_vm)
}

fn collision(c_: Option<Contract>) -> bool {
  match c_ {
    Some(c) => {
      c.nonce != Some(0) || {
        match c.code {
          ContractCode::RuntimeCode(RuntimeCodeStruct::ConcreteRuntimeCode(v)) => v.len() != 0,
          ContractCode::RuntimeCode(RuntimeCodeStruct::SymbolicRuntimeCode(b)) => !b.is_empty(),
          _ => true,
        }
      }
    }
    _ => false,
  }
}

fn create_address(vm: &mut VM, e: Expr, n_: Option<W64>) -> Expr {
  match (e, n_) {
    (Expr::LitAddr(a), Some(n)) => create_address_(a, n),
    (Expr::GVar(_), _) => panic!("unexpected GVar"),
    _ => fresh_sym_addr(vm),
  }
}

fn create2_address(vm: &mut VM, e: Expr, s: W256, b: &ByteString) -> Expr {
  match (e, s, b) {
    (Expr::LitAddr(a), s, b) => create2_address_(a, s, b.to_vec()),
    (Expr::SymAddr(_), _, _) => fresh_sym_addr(vm),
    (Expr::GVar(_), _, _) => panic!("unexpected GVar"),
    _ => fresh_sym_addr(vm),
  }
}

fn fresh_sym_addr(vm: &mut VM) -> Expr {
  vm.env.fresh_address += 1;
  let n = vm.env.fresh_address;
  Expr::SymAddr(format!("freshSymAddr{}", n))
}

fn cheat_code() -> Expr {
  Expr::LitAddr(keccak_prime(&"hevm cheat code".as_bytes().to_vec()))
}

fn parse_init_code(buf: Expr) -> Option<ContractCode> {
  match buf {
    Expr::ConcreteBuf(b) => Some(ContractCode::InitCode(Box::new(b.to_vec()), Box::new(Expr::Mempty))),
    _ => {
      let conc = concrete_prefix(Box::new(buf.clone()));
      if conc.is_empty() {
        None
      } else {
        let sym = drop(W256(conc.len() as u128, 0), Box::new(buf));
        Some(ContractCode::InitCode(Box::new(conc), Box::new(sym)))
      }
    }
  }
}

/*
fn account_exists(addr: Expr, vm: &VM) -> bool {
  match vm.env.contracts.get(&addr) {
    Some(c) => !(account_empty(c)),
    None => false,
  }
}
*/

// Checks a *CALL for failure; OOG, too many callframes, memory access etc.
fn call_checks<F>(
  vm: &mut VM,
  op: u8,
  this: &Contract,
  x_gas: Gas,
  x_context: Expr,
  x_to: Expr,
  x_value: Expr,
  x_in_offset: Expr,
  x_in_size: Expr,
  x_out_offset: Expr,
  x_out_size: Expr,
  xs: &Vec<Box<Expr>>,
  continue_fn: F,
  max_num_iterations: u32,
) where
  F: FnOnce(Gas),
{
  //let fees = vm.block.schedule.clone();
  access_memory_range(vm, x_in_offset.clone(), x_in_size.clone(), || {});
  access_memory_range(vm, x_out_offset.clone(), x_out_size.clone(), || {});
  //let available_gas = vm.state.gas.clone();
  //let recipient_exists = account_exists(x_context.clone(), vm);
  let from = vm.config.override_caller.clone().unwrap_or(*vm.state.contract.clone());
  let from_maybe = vm.env.contracts.get(&from);
  let from_balance = if let Some(fm) = from_maybe { Some(fm.balance.clone()) } else { None };

  let cost = 0;
  let gas_left = 0;

  match (from_balance.clone(), x_value.clone()) {
    (_, Expr::Lit(W256(0, 0))) => {
      burn(vm, cost - gas_left, || {});
      if vm.frames.len() >= 1024 {
        vm.state.stack = xs.to_vec();
        vm.state.stack.push(Box::new(Expr::Lit(W256(0, 0))));
        vm.state.returndata = Box::new(Expr::Mempty);
        vm.traces.push(with_trace_location(vm, TraceData::ErrorTrace(EvmError::CallDepthLimitReached)));
        next(vm, op);
      } else {
        continue_fn(Gas::Concerete(gas_left));
      }
    }
    (Some(fb), _) => {
      burn(vm, cost - gas_left, || {});
      let mut is_greater = BranchReachability::NONE;
      let else_vm_ = branch(
        vm,
        Box::new(gt(Box::new(x_value.clone()), Box::new(fb))),
        |is_greater_| Ok(is_greater = is_greater_),
        max_num_iterations,
      );
      if is_greater == BranchReachability::ONLYELSE || is_greater == BranchReachability::BOTH {
        vm.state.stack = xs.to_vec();
        vm.state.stack.push(Box::new(Expr::Lit(W256(0, 0))));
        vm.state.returndata = Box::new(Expr::Mempty);
        vm.traces.push(with_trace_location(
          vm,
          TraceData::ErrorTrace(EvmError::BalanceTooLow(Box::new(x_value), Box::new(this.balance.clone()))),
        ));
        next(vm, op);
      }
      if is_greater == BranchReachability::ONLYELSE || is_greater == BranchReachability::BOTH {
        let mut else_vm = else_vm_.unwrap();
        if else_vm.frames.len() >= 1024 {
          else_vm.state.stack = xs.to_vec();
          else_vm.state.stack.push(Box::new(Expr::Lit(W256(0, 0))));
          else_vm.state.returndata = Box::new(Expr::Mempty);
          else_vm.traces.push(with_trace_location(&else_vm, TraceData::ErrorTrace(EvmError::CallDepthLimitReached)));
          next(&mut else_vm, op);
        } else {
          continue_fn(Gas::Concerete(gas_left));
        }
      }
    }
    (None, _) => match from.clone() {
      Expr::LitAddr(_) => {
        let contract = match vm.config.base_state {
          BaseState::AbstractBase => unknown_contract(from.clone()),
          BaseState::EmptyBase => empty_contract(),
        };
        vm.env.contracts.insert(from, contract);
        call_checks(
          vm,
          op,
          this,
          x_gas,
          x_context,
          x_to,
          x_value,
          x_in_offset,
          x_in_size,
          x_out_offset,
          x_out_size,
          xs,
          continue_fn,
          max_num_iterations,
        );
      }
      Expr::SymAddr(_) => {
        vm.result = Some(VMResult::Unfinished(PartialExec::UnexpectedSymbolicArg {
          pc: vm.state.pc,
          msg: "Attempting to transfer eth from a symbolic address that is not present in the state".to_string(),
          args: vec![from],
        }))
      }
      Expr::GVar(_) => internal_error("Unexpected GVar"),
      _ => panic!("unexpected expr"),
    },
  }
  //cost_of_call(fees, recipient_exists, x_value, available_gas, x_gas, x_to, |cost, gas_left| {});
}

/// Refund a specific amount of gas to the current contract's substate.
fn refund(vm: &mut VM, n: u64) {
  let self_contract = vm.state.contract.clone();
  let refund_entry = (*self_contract.clone(), n);

  vm.tx.substate.refunds.push(refund_entry);
}

/// Remove a specific refund amount from the current contract's substate.
fn un_refund(vm: &mut VM, n: u64) {
  let self_contract = vm.state.contract.clone();

  vm.tx.substate.refunds.retain(|(contract, amount)| !(*contract == *self_contract && *amount == n));
}

fn mk_code_ops(contract_code: ContractCode) -> Vec<(i32, Op)> {
  fn go(mut i: i32, xs: &Vec<Box<Expr>>) -> Vec<(i32, Op)> {
    let mut result = Vec::new();
    let mut xs = VecDeque::from(xs.to_vec());

    while let Some(x) = xs.pop_front() {
      if let Some(b) = maybe_lit_byte(*x) {
        let op = get_op(b);
        let size = op_size(b);
        result.push((i, op));
        i += size as i32;
        for _ in 1..size {
          xs.pop_front();
        }
      }
    }

    result
  }

  let l = match contract_code {
    ContractCode::UnKnownCode(_) => panic!("Cannot make codeOps for unknown code"),
    ContractCode::InitCode(bytes, _) => bytes.into_iter().map(|b| Box::new(Expr::LitByte(b))).collect(),
    ContractCode::RuntimeCode(RuntimeCodeStruct::ConcreteRuntimeCode(ops)) => {
      // todo: stripBytecodeMetadata ops
      ops.into_iter().map(|b| Box::new(Expr::LitByte(b))).collect()
    }
    ContractCode::RuntimeCode(RuntimeCodeStruct::SymbolicRuntimeCode(ops)) => ops,
  };

  go(0, &l)
}

fn replace_code(vm: &mut VM, target: Box<Expr>, new_code: ContractCode) {
  match vm.env.contracts.get(&target) {
    Some(now) => match now.code {
      ContractCode::InitCode(_, _) => {
        let mut c = initial_contract(new_code);
        c.balance = now.balance.clone();
        c.nonce = now.nonce.clone();
        c.storage = now.storage.clone();
        *vm.env.contracts.entry(*target).or_insert(empty_contract()) = c;
      }
      ContractCode::RuntimeCode(_) => panic!("Can't replace code of deployed contract {}", target),
      ContractCode::UnKnownCode(_) => panic!("Can't replace unknown code"),
    },
    None => panic!("Can't replace code of nonexistent contract"),
  }
}<|MERGE_RESOLUTION|>--- conflicted
+++ resolved
@@ -18,13 +18,8 @@
 use crate::modules::smt::{assert_props, format_smt2};
 use crate::modules::types::{
   from_list, keccak, keccak_prime, len_buf, maybe_lit_addr, maybe_lit_byte, maybe_lit_word, pad_left_prime, pad_right,
-<<<<<<< HEAD
   unbox, word256_bytes, Addr, BaseState, Block, ByteString, Cache, CodeLocation, Contract, ContractCode, Env, EvmError,
   Expr, ExprSet, ForkState, Frame, FrameContext, FrameState, Gas, Memory, MutableMemory, PartialExec, Prop,
-=======
-  unbox, word256_bytes, word32, Addr, BaseState, Block, ByteString, Cache, CodeLocation, Contract, ContractCode, Env,
-  EvmError, Expr, ExprSet, ForkState, Frame, FrameContext, FrameState, Gas, Memory, MutableMemory, PartialExec, Prop,
->>>>>>> eb4e5387
   RuntimeCodeStruct, RuntimeConfig, SubState, Trace, TraceData, TxState, VMOpts, VMResult, W256W256Map, VM, W256, W64,
 };
 
@@ -305,22 +300,6 @@
       let decoded_op = get_op(op);
       self.decoded_opcodes.push(op_string(&decoded_op).to_string());
 
-<<<<<<< HEAD
-=======
-      /*
->>>>>>> eb4e5387
-      let mut sm: String = (&"[").to_string();
-      for s in self.state.stack.clone() {
-        sm = sm.to_owned() + &format!("{},", s);
-      }
-      sm += "]";
-<<<<<<< HEAD
-      //info!("stack: {}", sm);
-=======
-      println!("stack: {}", sm);
-      */
->>>>>>> eb4e5387
-
       match decoded_op {
         Op::Push0 => {
           // stack output
@@ -478,22 +457,14 @@
           true
         }
         Op::Balance => {
-<<<<<<< HEAD
           if let Some((x, xs)) = self.state.stack.clone().split_last() {
-=======
-          if let Some(x) = self.state.stack.clone().last() {
->>>>>>> eb4e5387
             let mut a: Expr = Expr::Mempty;
             force_addr(self, x, "BALANCE", |a_| a = a_);
             access_and_burn(&a, || {
               let mut c = empty_contract();
               fetch_account(self, &a, |c_| c = c_.clone());
               next(self, op);
-<<<<<<< HEAD
               self.state.stack = xs.to_vec();
-=======
-              self.state.stack = self.state.stack[1..].to_vec();
->>>>>>> eb4e5387
               push_sym(self, Box::new(c.balance.clone()));
             });
           } else {
@@ -628,7 +599,6 @@
           true
         }
         Op::Extcodesize => {
-<<<<<<< HEAD
           /*
           Get size of an account’s code
 
@@ -638,20 +608,13 @@
           - size: byte size of the code.
           */
           if let Some((x, xs)) = self.state.stack.clone().split_last() {
-=======
-          if let Some(x) = self.state.stack.clone().last().clone() {
->>>>>>> eb4e5387
             let mut a: Expr = Expr::Mempty;
             force_addr(self, x, "EXTCODESIZE", |a_| a = a_);
             access_and_burn(&a, || {
               let mut c = empty_contract();
               fetch_account(self, &a, |c_| c = c_.clone());
               next(self, op);
-<<<<<<< HEAD
               self.state.stack = xs.to_vec();
-=======
-              self.state.stack = self.state.stack[1..].to_vec();
->>>>>>> eb4e5387
               if let Some(b) = &c.bytecode() {
                 push_sym(self, Box::new(buf_length(b.clone())));
               } else {
@@ -1137,10 +1100,6 @@
 
               let mut x_to_a = Expr::Mempty;
               force_addr(self, x_to, "unable to determine a call target", |x_to_a_| x_to_a = x_to_a_);
-<<<<<<< HEAD
-=======
-              info!("call address = {}", x_to_a);
->>>>>>> eb4e5387
               match Some(x_gas) {
                 None => vm_error("IllegalOverflow"),
                 _ => {
@@ -1440,11 +1399,7 @@
                 // });
               } else {
                 let mut else_vm = else_vm_.unwrap();
-<<<<<<< HEAD
                 finish_frame(&mut else_vm, FrameResult::FrameReturned(Expr::Mempty));
-=======
-                finish_frame(&mut else_vm, FrameResult::FrameReturned(Expr::Mempty))
->>>>>>> eb4e5387
               }
             } else {
               let pc = 0; // use(state.pc)
@@ -1481,17 +1436,10 @@
             self.state.stack = xs.to_vec();
             if let Some(bytecode) = &account.bytecode() {
               copy_bytes_to_memory(
-<<<<<<< HEAD
                 Box::new(bytecode.clone()),
                 code_size.clone(),
                 code_offset.clone(),
                 mem_offset.clone(),
-=======
-                bytecode.clone(),
-                *code_size.clone(),
-                *code_offset.clone(),
-                *mem_offset.clone(),
->>>>>>> eb4e5387
                 self,
               )
             } else {
@@ -1819,11 +1767,7 @@
         // (_, _, reversion, substate)
         FrameContext::CreationContext { address: _, codehash: _, createversion, substate } => {
           let creator = vm.state.contract.clone();
-<<<<<<< HEAD
           let createe = old_state.contract.clone(); // oldvm.state.contract
-=======
-          let createe = vm.state.contract.clone(); // oldvm.state.contract
->>>>>>> eb4e5387
           let mut reversion_prime = createversion.clone(); //createversion.clone();
 
           for (k, v) in reversion_prime.clone().iter() {
@@ -2585,12 +2529,8 @@
       max_num_iterations,
     );
     if condition == BranchReachability::ONLYTHEN || condition == BranchReachability::BOTH {
-<<<<<<< HEAD
       // not enough balance
       vm.state.stack = xs.clone();
-=======
-      vm.state.stack = xs;
->>>>>>> eb4e5387
       vm.state.stack.push(Box::new(Expr::Lit(W256(0, 0))));
       vm.state.returndata = Box::new(Expr::Mempty);
       vm.traces.push(with_trace_location(
